--- conflicted
+++ resolved
@@ -169,7 +169,6 @@
 If you re-run the above command,  the result will be written to another subdirectory under `$OUTPUT_DIR`, i.e., output files saved previously will not be overwritten unless you change `overwrite` in the configuration file to `true`.
 
 ### 4.3 Framework interaction with Conda environments
-<<<<<<< HEAD
 
 As just described in section 4.2, when you run the `mdtf` executable, among other things, it reads `pod_list` in the configuration file and executes POD codes accordingly. For a POD included in the list (referred to as $POD_NAME):
 
@@ -185,24 +184,7 @@
 
 If you choose to selectively install Conda environments using the `--env` flag (section 2.2), remember to install all the environments needed for the PODs you're interested in, and that `_MDTF_base` is mandatory for the framework's operation.
 
-=======
-
-As just described in section 4.2, when you run the `mdtf` executable, among other things, it reads `pod_list` in the configuration file and executes POD codes accordingly. For a POD included in the list (referred to as $POD_NAME):
-
-1. The framework will first try to determine whether there is a Conda environment named `_MDTF_$POD_NAME` under `$CONDA_ENV_DIR`. If yes, the framework will switch to this environment and run the POD.
-
-2. If not, the framework will then look into the POD's `settings.jsonc` file in `$CODE_ROOT/diagnostics/$POD_NAME`. `runtime_requirements` in the settings file specifies the programming language(s) adopted by the POD:
-
-      a. If purely Python, the framework will switch to `_MDTF_python_base` and run the POD.
-
-      b. If NCL is used, then `_MDTF_NCL_base`.
-
-Note that for the six existing PODs depending on NCL (EOF_500hPa, MJO_prop_amp, MJO_suite, MJO_teleconnection, precip_diurnal_cycle, and Wheeler_Kiladis), Python is also used but merely as a wrapper. Thus the framework will switch to `_MDTF_NCL_base` when seeing both NCL and Python in the settings file.
-
-If you choose to selectively install Conda environments using the `--env` flag (section 2.2), remember to install all the environments needed for the PODs you're interested in, and that `_MDTF_base` is mandatory for the framework's operation.
-
->>>>>>> c9e24a07
-- For instance, the minimal installation for running the `EOF_500hPa` and `convective_transition_diag` PODs requres `_MDTF_base` (mandatory), `_MDTF_NCL_base` (because of b), and `_MDTF_convective_transition_diag` (because of 1). These can be installed by passing `base`, `NCL_base`, and `convective_transition_diag` to the `--env` flag one at a time (section 2.2).
+- For instance, the minimal installation for running the `EOF_500hPa` and `convective_transition_diag` PODs requires `_MDTF_base` (mandatory), `_MDTF_NCL_base` (because of b), and `_MDTF_convective_transition_diag` (because of 1). These can be installed by passing `base`, `NCL_base`, and `convective_transition_diag` to the `--env` flag one at a time (section 2.2).
 
 
 ## 5. Next steps
