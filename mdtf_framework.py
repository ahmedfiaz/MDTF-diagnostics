--- conflicted
+++ resolved
@@ -11,13 +11,8 @@
 from enum import Enum
 
 # do version check before anything else
-<<<<<<< HEAD
-if sys.version_info.major != 3 or sys.version_info.minor < 10:
-    sys.exit("ERROR: The MDTF-diagnostics package requires python >= 3.10. Please check "
-=======
 if sys.version_info.major != 3 or sys.version_info.minor < 11:
     sys.exit("ERROR: The MDTF package requires python >= 3.11. Please check "
->>>>>>> d5eb6f51
              "which version of python is on your $PATH (e.g. with `which python`.)\n"
              f"Attempted to run with following python version:\n{sys.version}")
 # passed; continue with imports
@@ -38,7 +33,6 @@
     log: dataclasses.InitVar = _log
     name: str
 
-<<<<<<< HEAD
     def __init__(self, log_dir: str):
         if not os.path.exists:
             os.mkdir(log_dir)
@@ -63,12 +57,6 @@
 @click.pass_context
 def main(ctx, configfile: str, verbose: bool = False) -> int:
     """A community-developed package to run Process Oriented Diagnostics on weather and climate data
-=======
-
-def validate_base_environment():
-    """Check that the package's required third-party dependencies (listed in
-    src/conda/env_base.yml) are accessible.
->>>>>>> d5eb6f51
     """
     status: util.ObjectStatus = dataclasses.field(default=util.ObjectStatus.NOTSET, compare=False)
     # Cache log info in memory until log file is set up
