// All text to the right of an unquoted "//" is a comment and ignored, as well
// as blank lines (JSONC quasi-standard.) JSON doesn't support line continuation
// in strings, so you'll want to turn word wrap on in your editor.
//
{
  "convention_name" : "CMIP_GFDL",
  "axes" : {
    "lon" : {"axis" : "X", "MDTF_envvar" : "lon_coord"},
    "lat" : {"axis" : "Y", "MDTF_envvar" : "lat_coord"},
    "plev19" : {"axis" : "Z", "MDTF_envvar" : "lev_coord"},
    "time" : {"axis" : "T", "MDTF_envvar" : "time_coord"}
  },
  "var_names" : {
    "ua_var" : "ua",
    "va_var" : "va",
    "zg_var" : "zg",
    "pr_var" : "pr",
    "prc_var" : "prc",
    "prls_var" : "PRECL",
    "FSNTOA_var" : "FSNTOA",
    "tas_var" : "ta",
    "ts_var" : "TS",
    "LANDFRAC_var" : "LANDFRAC",
    "tauu_var" : "TAUX",
    "CLDTOT_var" : "CLDTOT",
    "ICEFRAC_var" : "ICEFRAC",
    "ps_var" : "ps",
    "psl_var" : "PSL",
    "qa_var" : "hus",
    "u_var" : "ua",
    "v_var" : "va",
    "u200_var" : "ua",
    "v200_var" : "va",
    "u250_var" : "ua",
    "v250_var" : "va",
    "u850_var" : "ua",
    "v850_var" : "va",
    "omega500_var" : "wap",
    "wap_var" : "wap",
    "z250_var" : "zg",
    // radiative fluxes:
    "rsus_var" : "rsus",
    "rsds_var" : "rsds",
    "rsdt_var" : "rsdt",
    "rsut_var" : "rsut",
    "rlus_var" : "rlus",
    "rlds_var" : "rlds",
    "rlut_var" : "rlut",
    "hfss_var" : "hfss",
    "hfls_var" : "hfls",
    // Variables for Convective Transition Diagnostics module:
    // ta: 3D temperature, units = K:
    "ta_var" : "ta",
    // prw: Column Water Vapor (precipitable water vapor), units = mm (or kg/m^2)
    "prw_var" : "prw",
    // tave: Mass-Weighted Column Average Tropospheric Temperature, units = K
    "tave_var" : "tave",
    // Vertically-Integrated Saturation Specific Humidity, units = mm (or kg/m^2)
    "qsat_int_var" : "qsat_int",
    // MJO Teleconnection Diagnostics (for USE of SpCCSM4 model):
    // Total precipitation (mm/day)
    // "pr_var" : "prec",
    // Outgoing longwave radiation (w/m2)
    // "#rlut_var" : "olr",
    // "#u850_var" : "u850",
    // "#u250_var" : "u250",
    // Geopotential height at 250-hPa level(m)
    // "z250_var" : "z3250",
    // Variables for SM_ET_coupling module
    "mrsos_var" : "mrsos",
    "evspsbl_var" : "evspsbl"
  },
  "units" : {
<<<<<<< HEAD
    "# TODO: assign to variables; do honest unit conversion                ":"",
    "# factor * [model native unit] = flux in kg m-2 s-1  _________________":"",
=======
    // TODO: assign to variables; do honest unit conversion
    // units for conversion factors are m/s:
>>>>>>> 2ede4a92
    "pr_conversion_factor" : 1,
    "prc_conversion_factor" : 1,
    "prls_conversion_factor" : 1,
    "# 0 for CMIP/GFDL date index start, 1 for CESM native date index start ":"",
    "date_int_offset" : 0,
    "# pressure axis: factor * [model native unit] = pressure in Pa  ______":"",
    "pressure_to_Pa_factor" : 1
  }
}<|MERGE_RESOLUTION|>--- conflicted
+++ resolved
@@ -71,19 +71,14 @@
     "evspsbl_var" : "evspsbl"
   },
   "units" : {
-<<<<<<< HEAD
-    "# TODO: assign to variables; do honest unit conversion                ":"",
-    "# factor * [model native unit] = flux in kg m-2 s-1  _________________":"",
-=======
     // TODO: assign to variables; do honest unit conversion
-    // units for conversion factors are m/s:
->>>>>>> 2ede4a92
+    // factor * [model native unit] = flux in kg m-2 s-1
     "pr_conversion_factor" : 1,
     "prc_conversion_factor" : 1,
     "prls_conversion_factor" : 1,
-    "# 0 for CMIP/GFDL date index start, 1 for CESM native date index start ":"",
+    // 0 for CMIP/GFDL date index start, 1 for CESM native date index start
     "date_int_offset" : 0,
-    "# pressure axis: factor * [model native unit] = pressure in Pa  ______":"",
+    // pressure axis: factor * [model native unit] = pressure in Pa
     "pressure_to_Pa_factor" : 1
   }
 }