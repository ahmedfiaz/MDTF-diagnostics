--- conflicted
+++ resolved
@@ -145,11 +145,7 @@
 
 ## run the command (unbuffered output)
 echo 'script start'
-<<<<<<< HEAD
-/usr/bin/env python -u "${REPO_DIR}/src/mdtf.py" --frepp \
-=======
 /usr/bin/env python -u "${REPO_DIR}/src/mdtf_gfdl.py" --frepp \
->>>>>>> a3ec0e43
 --MODEL_DATA_ROOT "${INPUT_DIR}/model" \
 --OBS_DATA_ROOT "${INPUT_DIR}/obs_data" \
 --WORKING_DIR "$WK_DIR" \
