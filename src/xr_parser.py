"""Utility functions for working with xarray Datasets.
"""
import collections
import functools
import itertools
import re
import warnings

import cftime # believe explict import needed for cf_xarray date parsing?
import cf_xarray
import xarray as xr

from src import util, units, core

import logging
_log = logging.getLogger(__name__)

# TODO: put together a proper CV for all CF convention attributes
_cf_calendars = (
    "gregorian",
    "standard", # synonym for gregorian
    "proleptic_gregorian",
    "julian",
    "noleap",
    "365_day", # synonym for noleap
    "all_leap",
    "366_day", # synonym for all_leap
    "360_day",
    "none"
)

ATTR_NOT_FOUND = util.sentinel_object_factory('AttrNotFound')
ATTR_NOT_FOUND.__doc__ = """
Sentinel object serving as a placeholder for netCDF metadata attributes that
are expected, but not present in the data.
"""

@util.mdtf_dataclass
class PlaceholderScalarCoordinate():
    """Dummy object used to describe scalar coordinates referred to by name only
    in the 'coordinates' attribute of a variable or dataset. We do this so that
    the attributes match those of coordinates represented by real netCDF Variables.
    """
    name: str
    axis: str
    standard_name: str = ATTR_NOT_FOUND
    units: str = ATTR_NOT_FOUND

# ========================================================================
# Customize behavior of cf_xarray accessor
# (https://github.com/xarray-contrib/cf-xarray, https://cf-xarray.readthedocs.io/en/latest/)

def patch_cf_xarray_accessor(mod):
    """Monkey-patches ``_get_axis_coord``, a module-level function in cf_xarray,
    to obtain desired behavior.
    """
    _ax_to_coord = {
        "X": ("longitude", ),
        "Y": ("latitude", ),
        "Z": ("vertical", ),
        "T": ("time", )
    }
    func_name = "_get_axis_coord"
    old_get_axis_coord = getattr(mod, func_name, None)
    assert old_get_axis_coord is not None

    @functools.wraps(old_get_axis_coord)
    def new_get_axis_coord(var, key):
        """Modify cf_xarray behavior: If a variable has been recognized as one of
        the coordinates in the dict above **and** no variable has been set as the
        corresponding axis, recognize the variable as that axis as well.
        See discussion at `https://github.com/xarray-contrib/cf-xarray/issues/23`__.

        Args:
            var: Dataset or DataArray to be queried
            key: axis or coordinate name.

        Returns list of variable names in var matching key.
        """
        var_names = old_get_axis_coord(var, key)
        if var_names or (key not in _ax_to_coord):
            # unchanged behavior:
            return var_names
        # remaining case: key is an axis name and no var_names
        for new_key in _ax_to_coord[key]:
            var_names.extend(old_get_axis_coord(var, new_key))
        return var_names

    setattr(mod, func_name, new_get_axis_coord)

patch_cf_xarray_accessor(cf_xarray.accessor)

class MDTFCFAccessorMixin(object):
    """Methods we add for both xarray Dataset and DataArray objects, although
    intended use case will be to call them once per Dataset.
    """
    @property
    def is_static(self):
        return bool(cf_xarray.accessor._get_axis_coord(self._obj, "T"))

    @property
    def calendar(self):
        """Reads 'calendar' attribute on time axis (intended to have been set
        by set_calendar()). Returns None if no time axis.
        """
        ds = self._obj # abbreviate
        t_names = cf_xarray.accessor._get_axis_coord(ds, "T")
        if not t_names:
            return None
        assert len(t_names) == 1
        return ds.coords[t_names[0]].attrs.get('calendar', None)

    def _old_axes_dict(self, var_name=None):
        """Code for the "axes" accessor behavior as defined in `cf\_xarray
        <https://cf-xarray.readthedocs.io/en/latest/generated/xarray.DataArray.cf.axes.html#xarray.DataArray.cf.axes>`__,
        which we override in various ways below.

        Args:
            var_name (optional): If supplied, return a dict containing the subset
                of coordinates used by the dependent variable *var\_name*, instead
                of all coordinates in the dataset.

        Returns:
            dict mapping axes labels to lists of names of variables in the
            DataSet that the accessor has mapped to that axis.
        """
        if var_name is None:
            axes_obj = self._obj
        else:
            # filter Dataset on axes associated with a specific variable
            assert isinstance(self._obj, xr.core.dataset.Dataset)
            axes_obj = self._obj[var_name]
        vardict = {
            key: cf_xarray.accessor.apply_mapper(
                cf_xarray.accessor._get_axis_coord, axes_obj, key, error=False
            ) for key in cf_xarray.accessor._AXIS_NAMES
        }
        if var_name is None:
            return {k: sorted(v) for k, v in vardict.items() if v}
        # case where var_name given:
        # do validation on cf_xarray.accessor's work, since it turns out it
        # can get confused on real-world data
        empty_keys = []
        delete_keys = []
        dims_list = list(axes_obj.dims)
        coords_list = list(axes_obj.coords)

        # if the number of coordinates is greater than the number of dimensions,
        # assume that we have a curvilinear grid that is defined by 2-dimensional lat & lon coords
        if len(coords_list) > len(dims_list):

            # subtract the coordinate list from the dimensions list
            subset_dims = list(set(dims_list)-set(coords_list))

            # determine if we have a time dimension to deal with
            timedim = vardict["T"][0] if len(vardict["T"]) > 0 else None

            # add back in the time dimension if necessary
            if timedim is not None:
                dims_list = vardict["T"] + subset_dims
            else:
                dims_list = subset_dims

        for k,v in vardict.items():
            if len(v) > 1 and var_name is not None:
                _log.error('Too many %s axes found for %s: %s', k, var_name, v)
                raise TypeError(f"Too many {k} axes for {var_name}.")
            elif len(v) == 1:
                if v[0] not in coords_list:
                    _log.warning(("cf_xarray fix: %s axis %s not in dimensions "
                        "for %s; dropping."), k, v[0], var_name)
                    delete_keys.append(k)
                else:
                    coords_list.remove(v[0])
                    if v[0] in dims_list:
                        dims_list.remove(v[0])
            else:
                empty_keys.append(k)

        if len(dims_list) > 0:
            # didn't assign all dims for this var
            if len(dims_list) == 1 and len(empty_keys) == 1:
                _log.warning('cf_xarray fix: assuming %s is %s axis for %s',
                    dims_list[0], empty_keys[0], var_name)
                vardict[empty_keys[0]] = [dims_list[0]]
            else:
                _log.error(("cf_xarray error: couldn't assign %s to axes for %s"
                    "(assigned axes: %s)"), dims_list, var_name, vardict)
                raise TypeError(f"Missing axes for {var_name}.")
        for k in delete_keys:
            vardict[k] = []
        return {k: sorted(v) for k, v in vardict.items() if v}

    @property
    def dim_axes_set(self):
        return frozenset(self._obj.cf.dim_axes().keys())

    @property
    def axes_set(self):
        return frozenset(self._obj.cf.axes().keys())

class MDTFCFDatasetAccessorMixin(MDTFCFAccessorMixin):
    """Methods we add for xarray Dataset objects.
    """
    def scalar_coords(self, var_name=None):
        """Return a list of the Dataset variables corresponding to scalar coordinates.
        If coordinate was defined as an attribute only, store its name instead.
        """
        ds = self._obj
        axes_d = ds.cf._old_axes_dict(var_name=var_name)
        scalars = []
        for ax, coord_names in axes_d.items():
            for c in coord_names:
                if c in ds:
                    if (c not in ds.dims or (ds[c].size == 1 and ax == 'Z')):
                        scalars.append(ds[c])
                else:
                    if c not in ds.dims:
                        # scalar coord set from Dataset attribute, so we only
                        # have name and axis
                        dummy_coord = PlaceholderScalarCoordinate(name=c, axis=ax)
                        scalars.append(dummy_coord)
        return scalars

    def get_scalar(self, ax_name, var_name=None):
        """If the axis label *ax_name* is a scalar coordinate, return the
        corresponding xarray DataArray (or PlaceholderScalarCoordinate), otherwise
        return None.
        """
        for c in self.scalar_coords(var_name=var_name):
            if c.axis == ax_name:
                return c
        return None

    def axes(self, var_name=None, filter_set=None):
        """Override cf_xarray accessor behavior
        (from :meth:`~MDTFCFAccessorMixin._old_axes_dict).

        Args:
            var_name (optional): If supplied, return a dict containing the subset
                of coordinates used by the dependent variable *var\_name*, instead
                of all coordinates in the dataset.
            filter_set (optional): Optional iterable of coordinate names. If
                supplied, restrict the returned dict to coordinates in *filter\_set*.

        Returns:
            dict mapping axis labels to lists of the Dataset variables themselves,
            instead of their names.
        """
        ds = self._obj
        axes_d = ds.cf._old_axes_dict(var_name=var_name)
        d = dict()
        for ax, coord_names in axes_d.items():
            new_coords = []
            for c in coord_names:
                if not c or (filter_set is not None and c not in filter_set):
                    continue
                if c in ds:
                    new_coords.append(ds[c])
                else:
                    # scalar coord set from Dataset attribute, so we only
                    # have name and axis
                    if var_name is not None:
                        assert c not in ds[var_name].dims
                    dummy_coord = PlaceholderScalarCoordinate(name=c, axis=ax)
                    new_coords.append(dummy_coord)
            if new_coords:
                if var_name is not None:
                    # Verify that we only have one coordinate for each axis if
                    # we're getting axes for a single variable
                    if len(new_coords) != 1:
                        raise TypeError(f"More than one {ax} axis found for "
                            f"'{var_name}': {new_coords}.")
                    d[ax] = new_coords[0]
                else:
                    d[ax] = new_coords
        return d

    def dim_axes(self, var_name=None):
        """Override cf_xarray accessor behavior by having values of the 'axes'
        dict be the Dataset variables themselves, instead of their names.
        """
        return self.axes(var_name=var_name, filter_set=self._obj.dims)

class MDTFDataArrayAccessorMixin(MDTFCFAccessorMixin):
    """Methods we add for xarray DataArray objects.
    """
    def dim_axes(self):
        """Map axes labels to the (unique) coordinate variable name,
        instead of a list of names as in cf_xarray. Filter on dimension coordinates
        only (eliminating any scalar coordinates.)
        """
        return {k:v for k,v in self._obj.cf.axes().items() if v in self._obj.dims}

    def axes(self):
        """Map axes labels to the (unique) coordinate variable name,
        instead of a list of names as in cf_xarray.
        """
        d = self._obj.cf._old_axes_dict()
        return {k: v[0] for k,v in d.items()}

    @property
    def formula_terms(self):
        """Returns dict of (name in formula: name in dataset) pairs parsed from
        formula_terms attribute. If attribute not present, returns empty dict.
        """
        terms = dict()
        # NOTE: more permissive than munging used in cf_xarray
        formula_terms = self._obj.attrs.get('formula_terms', '')
        for mapping in re.sub(r"\s*:\s*", ":", formula_terms).split():
            key, value = mapping.split(":")
            terms[key] = value
        return terms

with warnings.catch_warnings():
    # cf_xarray registered its accessors under "cf". Re-registering our versions
    # will work correctly, but raises the following warning, which we suppress.
    warnings.simplefilter(
        'ignore', category=xr.core.extensions.AccessorRegistrationWarning
    )

    @xr.register_dataset_accessor("cf")
    class MDTFCFDatasetAccessor(
        MDTFCFDatasetAccessorMixin, cf_xarray.accessor.CFDatasetAccessor
    ):
        pass

    @xr.register_dataarray_accessor("cf")
    class MDTFCFDataArrayAccessor(
        MDTFDataArrayAccessorMixin, cf_xarray.accessor.CFDataArrayAccessor
    ):
        pass

# ========================================================================

class DefaultDatasetParser():
    """Class which acts as a container for MDTF-specific dataset parsing logic.
    """
    def __init__(self, data_mgr, pod):
        config = core.ConfigManager()
        self.disable = config.get('disable_preprocessor', False)
        self.overwrite_ds = config.get('overwrite_file_metadata', False)
        self.guess_names = False

        self.fallback_cal = 'proleptic_gregorian' # CF calendar used if no attribute found
        self.attrs_backup = dict()
        self.log = pod.log # temporary

<<<<<<< HEAD
    def setup(self, data_mgr, pod):
        """Method to do additional configuration immediately before :meth:`parse`
        is called on each variable for *pod*.
        """
        pass

    # --- Methods for initial munging, prior to xarray.decode_cf -------------

    def guess_attr(self, attr_desc, attr_name, options, default=None,
        comparison_func=None):
        """Select and return element of *options* equal to *attr_name*.
        If none are equal, try a case-insensititve string match.

        Args:
            attr_desc (str): Description of the attribute (only used for log
                messages.)
            attr_name (str): Expected name of the attribute.
            options (iterable of str): Attribute names that are present in the
                data.
            default (str, default None): If supplied, default value to return if
                no match.
            comparison_func (optional, default None): String comparison function
                to use.

        Raises:
            KeyError if no element of *options* can be coerced to match *key_name*.
=======
    @staticmethod
    def guess_attr(name, expected_val, options, default=None, comparison_func=None):
        """Return element of *options* equal to *expected_val*. If none are equal,
        try a looser, case-insensititve match. (All arguments expected to be strings.)
>>>>>>> ac4f7ead
        """
        def str_munge(s):
            # for case-insensitive comparison function: make string lowercase
            # and drop non-alphanumeric chars
            return re.sub(r'[^a-z0-9]+', '', s.lower())

        if comparison_func is None:
            comparison_func = (lambda x,y: x == y)
        options = util.to_iter(options)
        test_count = sum(comparison_func(opt, attr_name) for opt in options)
        if test_count > 1:
<<<<<<< HEAD
            self.log.debug("Found multiple values of '%s' set for '%s'.",
                attr_name, attr_desc)
=======
            _log.debug("Found multiple values of '%s' set for '%s'.",
                expected_val, name)
>>>>>>> ac4f7ead
        if test_count >= 1:
            return attr_name
        munged_opts = [
            (comparison_func(str_munge(opt), str_munge(attr_name)), opt) \
                for opt in options
        ]
        if sum(tup[0] for tup in munged_opts) == 1:
<<<<<<< HEAD
            guessed_attr = [tup[1] for tup in munged_opts if tup[0]][0]
            self.log.debug("Correcting '%s' to '%s' as the intended value for '%s'.",
                attr_name, guessed_attr, attr_desc,
                tags=util.ObjectLogTag.NC_HISTORY)
            return guessed_attr
        # Couldn't find a match
        if default is not None:
=======
            guessed_val = [tup[1] for tup in munged_opts if tup[0]][0]
            _log.debug(("Correcting '%s' to '%s' as the intended value for '%s'."),
                expected_val, guessed_val, name)
            return guessed_val
        if default is None:
            raise KeyError(expected_val)
        else:
>>>>>>> ac4f7ead
            return default
        raise KeyError(attr_name)

<<<<<<< HEAD
    def normalize_attr(self, new_attr_d, d, key_name, key_startswith=None):
        """Sets the value in dict *d* corresponding to the key *key_name*.

        If *key_name* is in *d*, no changes are made. If *key_name* is not in
        *d*, we check possible nonstandard representations of the key
        (case-insensitive match via :meth:`guess_attr` and whether the key
        starts with the string *key_startswith*.) If no match is found for
        *key_name*, its value is set to the sentinel value ATTR_NOT_FOUND.

        Args:
            new_attr_d (dict): dict to store all found attributes. We don't
                change attributes on *d* here, since that can interfere with
                xarray.decode_cf(), but instead pass this to :meth:`restore_attrs`
                so they can be set once that's done.
            d (dict): dict of DataSet attributes, whose keys are to be searched
                for *key_name*.
            key_name (str): Expected name of the key.
            key_startswith (optional, str): If provided and if *key_name* isn't
                found in *d*, a key starting with this string will be accepted
                instead.
        """
        try:
            k = self.guess_attr(
                key_name, key_name, d.keys(),
                comparison_func=None
            )
        except KeyError:
            if key_startswith is None:
                k = None
            else:
                try:
                    k = self.guess_attr(
                        key_name, key_startswith, d.keys(),
                        comparison_func=(lambda x,y: x.startswith(y))
                    )
                except KeyError:
                    k = None
        if k is None:
            # key wasn't found
            new_attr_d[key_name] = ATTR_NOT_FOUND
        elif k != key_name:
            # key found with a different name than expected
            new_attr_d[key_name] = d.get(k, ATTR_NOT_FOUND)
        else:
            # key was found with expected name; copy to new_attr_d
            new_attr_d[key_name] = d[key_name]

    def normalize_calendar(self, attr_d):
        """Finds the calendar attribute, if present, and normalizes it to one of
        the values in the CF standard before xarray.decode_cf decodes the
        time axis.
        """
        self.normalize_attr(attr_d, attr_d, 'calendar', 'cal')
        if attr_d['calendar'] is ATTR_NOT_FOUND:
            # in normal operation, this is because we're looking at a non-time-
            # related variable. Calendar assignment is finalized by check_calendar().
            del attr_d['calendar']
        else:
            # Make sure it's set to a recognized value
            attr_d['calendar'] = self.guess_attr(
                'calendar', attr_d['calendar'], _cf_calendars,
                default=self.fallback_cal
            )

    def normalize_pre_decode(self, ds):
        """Initial munging of xarray Dataset attribute dicts, before any
        parsing by xarray.decode_cf() or the cf_xarray accessor.
=======
    def normalize_attr(self, key_name, key_startswith, d, default=None, update=True):
        """Attempts to obtain the value from dict *d* corresponding to the key
        *key_name*. If *key_name* is not in *d*, we check possible nonstandard
        representations of the key (case-insensitive match via :meth:`guess_attr`
        and whether the key starts with the string *key_startswith*.) If lookup
        fails, return None.

        If *update* is True and the attribute name wasn't *key_name*, set
        d[key_name] to the obtained value. Do not delete d[k].
        """
        try:
            k = self.guess_attr(key_name, key_name, d.keys(),
                default=None, comparison_func=None)
        except KeyError:
            try:
                k = self.guess_attr(key_name, key_startswith, d.keys(),
                    default=default, comparison_func=(lambda x,y: x.startswith(y)))
            except KeyError:
                return None
        value = d.get(k, None)
        if update and value is not None and (k != key_name):
            d[key_name] = value
        return value

    def munge_ds_attrs(self, ds):
        """Initial munging of xarray Dataset attribute dicts, before any
        decoding or parsing.
>>>>>>> ac4f7ead
        """
        def strip_(v):
            # strip leading, trailing whitespace from all string-valued attributes
            return (v.strip() if isinstance(v, str) else v)
        def strip_attrs(obj):
            d = getattr(obj, 'attrs', dict())
            return {strip_(k): strip_(v) for k,v in d.items()}

        setattr(ds, 'attrs', strip_attrs(ds))
        for var in ds.variables:
            new_d = dict()
            d = strip_attrs(ds[var])
            setattr(ds[var], 'attrs', d)
            # need to do this hacky new_d/d stuff because if we updated attrs on d
            # now, we'd hit an exception from xr.decode_cf() ("TypeError: argument
            # of type '_SentinelObject' is not iterable"). Instead we apply the
            # edits to new_d, save that in attrs_backup, and reapply later in
            # restore_attrs_backup().
            self.normalize_calendar(d)
            self.attrs_backup[var] = d.copy()
            self.attrs_backup[var].update(new_d)
        self.attrs_backup['Dataset'] = ds.attrs.copy()

    def restore_attrs_backup(self, ds):
        """xarray.decode_cf() and other functions appear to un-set some of the
        attributes defined in the netCDF file. Restore them from the backups
        made in :meth:`munge_ds_attrs`, but only if the attribute was deleted.
        """
        def _restore_one(name, attrs_d):
            backup_d = self.attrs_backup.get(name, dict())
            for k,v in backup_d.items():
                if v is ATTR_NOT_FOUND:
                    continue
                if k in attrs_d and v != attrs_d[k]:
                    # log warning but still update attrs
                    self.log.warning("%s: discrepancy for attr '%s': '%s' != '%s'.",
                        name, k, v, attrs_d[k])
                attrs_d[k] = v

        _restore_one('Dataset', ds.attrs)
        for var in ds.variables:
            _restore_one(var, ds[var].attrs)

    def normalize_standard_name(self, new_attr_d, attr_d):
        """Method for munging standard_name attribute prior to parsing.
        """
        self.normalize_attr(new_attr_d, attr_d, 'standard_name', 'standard')

    def normalize_unit(self, new_attr_d, attr_d):
        """HACK to convert unit strings to values that are correctly parsed by
        cfunits/UDUnits2. Currently we handle the case where "mb" is interpreted
        as "millibarn", a unit of area (see UDUnits `mailing list
        <https://www.unidata.ucar.edu/support/help/MailArchives/udunits/msg00721.html>`__.)
        """
        self.normalize_attr(new_attr_d, attr_d, 'units', 'unit')
        unit_str = new_attr_d['units']
        if unit_str is not ATTR_NOT_FOUND:
            # regex matches "mb", case-insensitive, provided the preceding and
            # following characters aren't also letters; expression replaces
            # "mb" with "millibar", which is interpreted correctly.
            unit_str = re.sub(
                r"(?<![^a-zA-Z])([mM][bB])(?![^a-zA-Z])", "millibar", unit_str
            )
            # TODO: insert other cases of misidentified units here as they're
            # discovered
            new_attr_d['units'] = unit_str

    def normalize_dependent_var(self, var, ds):
        """Use heuristics to determine the name of the dependent variable from
        among all the variables in the Dataset *ds*, if the name doesn't match
        the value we expect in *our_var*.
        """
        # TODO: better heuristic would be to look for variable name strings in
        # input file name
        ds_var_name = var.translation.name
        if ds_var_name in ds:
            # normal operation: translation was correct
            return
        if not self.guess_names:
            raise util.MetadataError(f"Variable name '{ds_var_name}' not found "
                f"in dataset: ({list(ds.variables)}).")

<<<<<<< HEAD
        var_names = list(ds.variables.keys())
        coord_names = set(ds.coords.keys())
        for c_name, c in ds.coords.items():
            # eliminate Dataset variables that are coords or coord bounds
            var_names.remove(c_name)
            c_bnds = getattr(c, 'bounds', None)
            if c_bnds:
                var_names.remove(c_bnds)
        # restrict
        full_rank_vs = [v for v in var_names if set(ds[v].dims) == coord_names]
        if len(full_rank_vs) == 1:
            # only one variable in Dataset that uses all coordinates; select it
            var_name = full_rank_vs[0]
        elif not full_rank_vs:
            # fallback: pick the first one with maximal rank
            var_name = max(var_names, key=(lambda v: len(ds[v].dims)))
        else:
            # multiple results from that test; give up
            var_name = None

        if var_name is not None:
            # success, narrowed down to one guess
            self.log.info(("Selecting '%s' as the intended dependent variable name "
                "for '%s' (expected '%s')."), var_name, var.name, ds_var_name,
                tags=util.ObjectLogTag.BANNER)
            var.translation.name = var_name
        else:
            # give up; too ambiguous to guess
            raise util.MetadataError(("Couldn't guess intended dependent variable "
                f"name: expected {ds_var_name}, received {list(ds.variables)}."))

    def normalize_metadata(self, var, ds):
        """Normalize name, standard_name and units attributes after decode_cf
        and cf_xarray setup steps and metadata dict has been restored, since
        those methods don't touch these metadata attributes.
=======
    def restore_attrs(self, ds):
        """decode_cf and other functions appear to un-set some of the attributes
        coming from the netcdf file. Restore them from the backups made in
        munge_ds_attrs, but only if the attribute was deleted.
        """
        def _restore_one(name, backup_d, attrs_d):
            for k,v in backup_d.items():
                if k not in attrs_d:
                    attrs_d[k] = v
                if v != attrs_d[k]:
                    _log.debug("%s: discrepancy for attr '%s': '%s' != '%s'.",
                        name, k, v, attrs_d[k])

        _restore_one('Dataset', self.attrs_backup, ds.attrs)
        for var in ds.variables:
            _restore_one(var, self.var_attrs_backup[var], ds[var].attrs)

    def check_calendar(self, ds):
        """Parse the calendar for time-dependent data (assumes CF conventions).
        Sets the "calendar" attr on the time coordinate, if it exists, in order
        to be read by the calendar property.
>>>>>>> ac4f7ead
        """
        for v in ds.variables:
            # do this hacky new_d/d stuff because we don't want to rewrite existing methods
            d = ds[v].attrs
            new_d = dict()
            self.normalize_standard_name(new_d, d)
            self.normalize_unit(new_d, d)
            d.update(new_d)
            setattr(ds[v], 'attrs', d)
        self.normalize_dependent_var(var, ds)

<<<<<<< HEAD
    def _post_normalize_hook(self, var, ds):
        # Allow child classes to perform additional operations, regardless of
        # whether we go on to do reconciliation/checks
        pass

    # --- Methods for comparing Dataset attrs against our record  ---

    def compare_attr(self, our_attr_tuple, ds_attr_tuple, comparison_func=None,
        fill_ours=True, fill_ds=False, overwrite_ours=None):
        """Worker function to compare two attributes (on *our_var*, the
        framework's record, and on *ds*, the "ground truth" of the dataset) and
        update one in the event of disagreement.

        This handles the special cases where the attribute isn't defined on
        *our_var* or *ds*.

        Args:
            our_attr_tuple: tuple specifying the attribute on *our_var*
            ds_attr_tuple: tuple specifying the same attribute on *ds*
            comparison_func: function of two arguments to use to compare the
                attributes; defaults to ``__eq__``.
            fill_ours (bool): If the attr on *our_var* is missing, fill it in
                with the value from *ds*.
            fill_ds (bool): If the attr on *ds* is missing, fill it in
                with the value from *our_var*.
            overwrite_ours (bool): Action to take if both attrs are defined but
                have different values:

                - None (default): Update *our_var* if *fill_ours* is True,
                    but in any case raise a :class:`~util.MetadataEvent`.
                - True: Change *our_var* to match *ds*.
                - False: Change *ds* to match *our_var*.
=======
        # normal case: T axis has been parsed into cftime Datetime objects.
        cftime_cal = getattr(t_coord.values[0], 'calendar', None)
        if not cftime_cal:
            _log.warning("cftime calendar info parse failed on '%s'.", t_coord.name)
            cftime_cal = self.normalize_attr('calendar', 'cal',
                t_coord.encoding, update=False)
        if not cftime_cal:
            cftime_cal = self.normalize_attr('calendar', 'cal',
                t_coord.attrs, update=False)
        if not cftime_cal:
            cftime_cal = self.normalize_attr('calendar', 'cal',
                ds.attrs, update=False)
        if not cftime_cal:
            _log.error("No calendar associated with '%s' found; using '%s'.",
                t_coord.name, _default_cal)
            cftime_cal = _default_cal
        t_coord.attrs['calendar'] = self.guess_attr(
            'calendar', cftime_cal, _cf_calendars, _default_cal)

    @staticmethod
    def _compare_attr(our_attr_tuple, ds_attr_tuple, comparison_func=None,
        update_our_var=True, update_ds=False):
        """Convenience function to compare two values. Returns tuple of updated
        values, or None if no update is needed.
>>>>>>> ac4f7ead
        """
        # unpack tuples
        our_var, our_attr_name, our_attr = our_attr_tuple
        ds_var, ds_attr_name, ds_attr = ds_attr_tuple
        if comparison_func is None:
            comparison_func = (lambda x,y: x == y)
        # told to update our metadata, but only do so if we weren't told to
        # ignore ds's metadata and the metadata is actually present on ds
        fill_ours = (fill_ours and ds_attr is not ATTR_NOT_FOUND)
        if overwrite_ours is not None:
            overwrite_ours = (overwrite_ours and ds_attr is not ATTR_NOT_FOUND)
        if self.overwrite_ds:
            # user set CLI option to force overwrite of ds from our_var
            fill_ds = True
            fill_ours = True       # only if missing on our_var & present on ds
            overwrite_ours = False # overwrite conflicting data on ds from our_var

        if ds_attr is ATTR_NOT_FOUND or (not ds_attr):
            # ds_attr wasn't defined
            if fill_ds:
                # update ds with our value
                self.log.info("No %s for '%s' found in dataset; setting to '%s'.",
                    ds_attr_name, ds_var.name, str(our_attr))
                ds_var.attrs[ds_attr_name] = str(our_attr)
                return
            else:
                # don't change ds, raise exception
                raise util.MetadataError((f"No {ds_attr_name} set for '{ds_var.name}'; "
                    f"expected value '{our_attr}'."))

        if our_attr is util.NOTSET or (not our_attr):
            # our_attr wasn't defined
            if fill_ours:
                if not (our_attr_name == 'name' and our_var.name == ds_attr):
                    self.log.debug("Updating %s for '%s' to value '%s' from dataset.",
                        our_attr_name, our_var.name, ds_attr)
                setattr(our_var, our_attr_name, ds_attr)
                return
            else:
                # don't change ds, raise exception
                raise util.MetadataError((f"No {our_attr_name} set for '{our_var.name}'; "
                    f"value '{ds_attr}' found in dataset."))

        if not comparison_func(our_attr, ds_attr):
            # both attrs present, but have different values
            if overwrite_ours is None:
                if fill_ours:
                    # update our attr with value from ds, but also raise error
                    setattr(our_var, our_attr_name, ds_attr)
                raise util.MetadataEvent((f"Unexpected {our_attr_name} for variable "
                    f"'{our_var.name}': '{ds_attr}' (expected '{our_attr}')."))
            elif overwrite_ours:
                # set our attr to ds value
                self.log.debug("Updating %s for '%s' to value '%s' from dataset.",
                    our_attr_name, our_var.name, ds_attr)
                setattr(our_var, our_attr_name, ds_attr)
                return
            else:
                # set ds attr to our value
                if self.overwrite_ds:
                    msg_addon = " (user set overwrite_file_metadata)"
                else:
                    msg_addon = ''
                self.log.info(("Changing attribute '%s' for dataset variable '%s' "
                    "from '%s' to our value '%s'%s."),
                    ds_attr_name, ds_var.name, ds_attr, our_attr, msg_addon,
                    tags=util.ObjectLogTag.NC_HISTORY
                )
                ds_var.attrs[ds_attr_name] = str(our_attr)
                return
        else:
            # comparison passed, no changes needed
            return

<<<<<<< HEAD
    def reconcile_name(self, our_var, ds_var_name, overwrite_ours=None):
=======
    def check_name(self, our_var, ds_var_name, update_name=False):
>>>>>>> ac4f7ead
        """Reconcile the name of the variable between the 'ground truth' of the
        dataset we downloaded (*ds_var*) and our expectations based on the model's
        convention (*our_var*).
        """
        attr_name = 'name'
        our_attr = getattr(our_var, attr_name, "")
        self.compare_attr(
            (our_var, attr_name, our_attr), (None, attr_name, ds_var_name),
            fill_ours=True, fill_ds=False, overwrite_ours=overwrite_ours
        )

<<<<<<< HEAD
    def reconcile_attr(self, our_var, ds_var, our_attr_name, ds_attr_name=None,
        **kwargs):
=======
    def check_attr(self, our_var, ds_var, our_attr_name, ds_attr_name=None,
        comparison_func=None, update_our_var=True, update_ds=False):
>>>>>>> ac4f7ead
        """Compare attribute of a :class:`~src.data_model.DMVariable` (*our_var*)
        with what's set in the xarray.Dataset (*ds_var*).
        """
        if ds_attr_name is None:
            ds_attr_name = our_attr_name
        our_attr = getattr(our_var, our_attr_name)
        ds_attr = ds_var.attrs.get(ds_attr_name, ATTR_NOT_FOUND)
        self.compare_attr(
            (our_var, our_attr_name, our_attr), (ds_var, ds_attr_name, ds_attr),
<<<<<<< HEAD
            **kwargs
        )

    def reconcile_names(self, our_var, ds, ds_var_name, overwrite_ours=None):
        """Reconcile the name and standard_name attributes between the
        'ground truth' of the dataset we downloaded (*ds_var_name*) and our
        expectations based on the model's convention (*our_var*).

        Args:
            our_var (:class:`~core.TranslatedVarlistEntry`): Expected attributes
                of the dataset variable, according to the data request.
            ds: xarray DataSet.
            ds_var_name (str): Name of the variable in *ds* we expect to
                correspond to *our_var*.
            overwrite_ours (bool, default False): If True, always update the name
                of *our_var* to what's found in *ds*.
=======
            comparison_func=comparison_func,
            update_our_var=update_our_var, update_ds=update_ds
        )

    def check_scalar_coord_value(self, our_var, ds_var, equivalent=False):
        """Compare scalar coordinate value of a :class:`~src.data_model.DMVariable`
        (*our_var*) with what's set in the xarray.Dataset (*ds_var*). If there's a
        discrepancy, log an error but change the entry in *our_var*.
>>>>>>> ac4f7ead
        """
        # Determine if a variable with the expected name is present at all
        if ds_var_name not in ds:
            if self.guess_names:
                # attempt to match on standard_name attribute if present in data
                ds_names = [v.name for v in ds.variables \
                    if v.attrs.get('standard_name', "") == our_var.standard_name]
                if len(ds_names) == 1:
                    # success, narrowed down to one guess
                    self.log.info(("Selecting '%s' as the intended name for '%s' "
                        "(= %s; expected '%s')."), ds_names[0], our_var.name,
                        our_var.standard_name, ds_var_name,
                        tags=util.ObjectLogTag.BANNER)
                    ds_var_name = ds_names[0]
                    overwrite_ours = True # always overwrite for this case
                else:
                    # failure
                    raise util.MetadataError(f"Variable name '{ds_var_name}' not "
                        f"found in dataset: ({list(ds.variables)}).")
            else:
                # not guessing; error out
                raise util.MetadataError(f"Variable name '{ds_var_name}' not found "
                    f"in dataset: ({list(ds.variables)}).")

        # in all non-error cases: now that variable has been identified in ds,
        # straightforward to compare attrs
        self.reconcile_name(our_var, ds_var_name, overwrite_ours=overwrite_ours)
        self.reconcile_attr(our_var, ds[ds_var_name], 'standard_name',
            fill_ours=True, fill_ds=True)

<<<<<<< HEAD
    def reconcile_units(self, our_var, ds_var):
        """Reconcile the units attribute between the 'ground truth' of the
        dataset we downloaded (*ds_var*) and our expectations based on the
        model's convention (*our_var*).

        Args:
            our_var (:class:`~core.TranslatedVarlistEntry`): Expected attributes
                of the dataset variable, according to the data request.
            ds_var: xarray DataArray.
        """
        # will raise UnitsUndefinedError or log warning if unit attribute missing
        self.check_metadata(ds_var, 'units')
        # Check equivalence of units: if units inequivalent, raise MetadataEvent
        self.reconcile_attr(our_var, ds_var, 'units',
            comparison_func=units.units_equivalent,
            fill_ours=True, fill_ds=True
        )
        # If that passed, check equality of units. Log unequal units as a warning.
        # not an exception, since preprocessor can/will convert them.
=======
        assert ds_var.size == 1
        if equivalent:
            comparison_func = units.units_equivalent
        else:
            comparison_func = (lambda x,y: units.units_equal(x,y, rtol=1.0e-5))

        our_attr = (our_var.value, our_var.units)
        ds_attr = (float(ds_var), ds_var.attrs.get('units', ''))
>>>>>>> ac4f7ead
        try:
            # test units only, not quantities+units
            self.reconcile_attr(our_var, ds_var, 'units',
                comparison_func=units.units_equal,
                fill_ours=True, fill_ds=True
            )
        except util.MetadataEvent as exc:
            self.log.warning("%s %r.", util.exc_descriptor(exc), exc)
            our_var.units = units.to_cfunits(our_var.units)

    def reconcile_time_units(self, our_var, ds_var):
        """Special case of :meth:`reconcile_units` for the time variable. In
        normal operation we don't know (or need to know) the calendar or
        reference date (for time units of the form 'days since 1970-01-01'), so
        it's OK to set these from the dataset.

        Args:
            our_var (:class:`~core.TranslatedVarlistEntry`): Expected attributes
                of the dataset variable, according to the data request.
            ds_var: xarray DataArray.
        """
<<<<<<< HEAD
        # will raise UnitsUndefinedError or log warning if unit attribute missing
        self.check_metadata(ds_var, 'units')
        # Check equivalence of units: if units inequivalent, raise MetadataEvent
        self.reconcile_attr(our_var, ds_var, 'units',
            comparison_func=units.units_reftime_equivalent,
            fill_ours=True, fill_ds=False, overwrite_ours=None
        )
        self.reconcile_attr(our_var, ds_var, 'units',
            comparison_func=units.units_equal,
            fill_ours=True, fill_ds=False, overwrite_ours=True
        )
        self.reconcile_attr(our_var, ds_var, 'calendar',
            fill_ours=True, fill_ds=False, overwrite_ours=True
        )

    def reconcile_scalar_value_and_units(self, our_var, ds_var):
        """Compare scalar coordinate value of a :class:`~src.data_model.DMVariable`
        (*our_var*) with what's set in the xarray.Dataset (*ds_var*). If there's a
        discrepancy, log an error but change the entry in *our_var*.
        """
        attr_name = '_scalar_coordinate_value' # placeholder

        def _compare_value_only(our_var, ds_var):
            # may not have units info on ds_var, so only compare the numerical
            # values and assume the units are the same
            self.compare_attr(
                (our_var, attr_name, our_var.value),
                (ds_var, attr_name, float(ds_var)),
                fill_ours=True, fill_ds=False
            )
            # update 'units' attribute on ds_var with info from our_var
            self.compare_attr(
                (our_var, attr_name, our_var.units),
                (ds_var, attr_name, ds_var.attrs.get('units', ATTR_NOT_FOUND)),
                fill_ours=False, fill_ds=True
            )

        def _compare_value_and_units(our_var, ds_var, comparison_func=None):
            # "attribute" to compare is tuple of (numerical value, units string),
            # which is converted to unit-ful object by src.units.to_cfunits()
            our_attr = (our_var.value, our_var.units)
            ds_attr = (float(ds_var), ds_var.attrs.get('units', ATTR_NOT_FOUND))
            try:
                self.compare_attr(
                    (our_var, attr_name, our_attr), (ds_var, attr_name, ds_attr),
                    comparison_func=comparison_func,
                    fill_ours=True, fill_ds=False
=======
        # check name
        if ds_var_name not in ds:
            raise ValueError(f"Variable name '{ds_var_name}' not found in dataset: "
                f"({list(ds.variables)}).")
            # attempt to match on standard_name?
        self.check_name(our_var, ds_var_name, update_name=update_name)
        ds_var = ds[ds_var_name] # abbreviate

        # check CF standard_name
        # see if standard_name has been stored in a nonstandard attribute
        # check_attr will set missing attr on ds
        _ = self.normalize_attr('standard_name', 'standard', ds_var.attrs)
        self.check_attr(our_var, ds_var, 'standard_name',
            update_our_var=True, update_ds=True)

        # check units (and scalar coord value, if set)
        is_scalar = hasattr(our_var, 'is_scalar') and our_var.is_scalar
        # see if units has been stored in a nonstandard attribute
        # check_attr will set missing attr on ds
        _ = self.normalize_attr('units', 'unit', ds_var.attrs, "")
        # if units inequivalent, raise TypeError
        if is_scalar:
            self.check_scalar_coord_value(our_var, ds_var, equivalent=True)
        else:
            self.check_attr(our_var, ds_var, 'units',
                comparison_func=units.units_equivalent,
                update_our_var=True, update_ds=True
        )
        # now check equality of units - not an error, since we can convert
        try:
            if is_scalar:
                # test equality of quantities+units
                self.check_scalar_coord_value(our_var, ds_var, equivalent=False)
            else:
                # test units only, not quantities+units
                self.check_attr(our_var, ds_var, 'units',
                    comparison_func=units.units_equal,
                    update_our_var=True, update_ds=True
>>>>>>> ac4f7ead
                )
            finally:
                # cleanup placeholder attr if our_var was altered
                if hasattr(our_var, attr_name):
                    our_var.value, new_units = getattr(our_var, attr_name)
                    our_var.units = units.to_cfunits(new_units)
                    self.log.debug("Updated (value, units) of '%s' to (%s, %s).",
                        our_var.name, our_var.value, our_var.units)
                    delattr(our_var, attr_name)

        assert (hasattr(our_var, 'is_scalar') and our_var.is_scalar)
        assert ds_var.size == 1
        # Check equivalence of units: if units inequivalent, raises MetadataEvent
        try:
            _compare_value_and_units(
                our_var, ds_var,
                comparison_func=units.units_equivalent
            )
        except util.MetadataError:
            # get here if units attr not defined on ds_var
            _compare_value_only(our_var, ds_var)
            return
        # If that passed, check equality of units. Log unequal units as a warning.
        # not an exception, since preprocessor can/will convert them.
        try:
            _compare_value_and_units(
                our_var, ds_var,
                comparison_func=(lambda x,y: units.units_equal(x,y, rtol=1.0e-5))
            )
        except util.MetadataEvent as exc:
            self.log.warning("%s %r.", util.exc_descriptor(exc), exc)
            our_var.units = units.to_cfunits(our_var.units)

    def reconcile_coord_bounds(self, our_coord, ds, ds_coord_name):
        """Reconcile standard_name and units attributes between the
        'ground truth' of the dataset we downloaded (*ds_var_name*) and our
        expectations based on the model's convention (*our_var*), for the bounds
        on the dimension coordinate *our_coord*.
        """
        try:
            bounds = ds.cf.get_bounds(ds_coord_name)
        except KeyError:
            # cf accessor could't find associated bounds variable
            our_coord.bounds_var = None
            return

        # Inherit standard_name from our_coord if not present (regardless of
        # skip_std_name), overwriting metadata on bounds if different
        self.reconcile_attr(our_coord, bounds, 'standard_name',
            fill_ours=False, fill_ds=True, overwrite_ours=False
        )
        # Inherit units from our_coord if not present (regardless of skip_units),
        # overwriting metadata on bounds if different
        self.reconcile_attr(our_coord, bounds, 'units',
            comparison_func=units.units_equal,
            fill_ours=False, fill_ds=True, overwrite_ours=False
        )
        if our_coord.name != bounds.name:
            self.log.debug("Updating %s for '%s' to value '%s' from dataset.",
                'bounds', our_coord.name, bounds.name)
        our_coord.bounds_var = bounds

    def reconcile_dimension_coords(self, our_var, ds):
        """Reconcile name, standard_name and units attributes between the
        'ground truth' of the dataset we downloaded (*ds_var_name*) and our
        expectations based on the model's convention (*our_var*), for all
        dimension coordinates used by *our_var*.

        Args:
            our_var (:class:`~core.TranslatedVarlistEntry`): Expected attributes
                of the dataset variable, according to the data request.
            ds: xarray DataSet.
        """
        for coord in ds.cf.axes(our_var.name).values():
            # .axes() will have thrown TypeError if XYZT axes not all uniquely defined
            assert isinstance(coord, xr.core.dataarray.DataArray)

        # check set of dimension coordinates (array dimensionality) agrees
<<<<<<< HEAD
        our_axes_set = our_var.dim_axes_set
        ds_var = ds[our_var.name]
        ds_axes = ds_var.cf.dim_axes()
        ds_axes_set = ds_var.cf.dim_axes_set
        if our_axes_set != ds_axes_set:
            raise TypeError(f"Variable {our_var.name} has unexpected dimensionality: "
                f" expected axes {list(our_axes_set)}, got {list(ds_axes_set)}.")
        # check dimension coordinate names, std_names, units, bounds
        for coord in our_var.dim_axes.values():
            ds_coord_name = ds_axes[coord.axis]
            self.reconcile_names(coord, ds, ds_coord_name, overwrite_ours=True)
            if coord.axis == 'T':
                # special case for time coordinate
                self.reconcile_time_units(coord, ds[ds_coord_name])
            else:
                self.reconcile_units(coord, ds[ds_coord_name])
            self.reconcile_coord_bounds(coord, ds, ds_coord_name)
        for c_name in ds_var.dims:
=======
        our_axes = translated_var.dim_axes_set
        ds_axes = ds[tv_name].cf.dim_axes_set
        if our_axes != ds_axes:
            _log.warning(f"Variable {tv_name} has unexpected dimensionality:  "+\
                         f"expected axes {set(our_axes)}, got {set(ds_axes)}.")
            valid_axes = False
        else:
            valid_axes = True

        # check dimension coordinate names, std_names, units, bounds
        if valid_axes:
            for coord in translated_var.dim_axes.values():
                ds_coord_name = ds[tv_name].cf.dim_axes[coord.axis]
                self.check_names_and_units(coord, ds, ds_coord_name, update_name=True)
                try:
                    bounds_name = ds.cf.get_bounds(ds_coord_name).name
                    _log.debug("Updating %s for '%s' to value '%s' from dataset.",
                        'bounds', coord.name, bounds_name)
                    coord.bounds = bounds_name
                except KeyError:
                    coord.bounds = None
                    continue

        for c_name in ds[tv_name].dims:
>>>>>>> ac4f7ead
            if ds[c_name].size == 1:
                if c_name == ds_axes['Z']:
                    # mis-identified scalar coordinate
                    self.log.warning(("Dataset has dimension coordinate '%s' of size "
                        "1 not identified as scalar coord."), c_name)
                else:
                    # encounter |X|,|Y| = 1 for single-column models; regardless,
                    # assume user knows what they're doing
                    self.log.debug("Dataset has dimension coordinate '%s' of size 1.")

    def reconcile_scalar_coords(self, our_var, ds):
        """Reconcile name, standard_name and units attributes between the
        'ground truth' of the dataset we downloaded (*ds_var_name*) and our
        expectations based on the model's convention (*our_var*), for all
        scalar coordinates used by *our_var*.

        Args:
            our_var (:class:`~core.TranslatedVarlistEntry`): Expected attributes
                of the dataset variable, according to the data request.
            ds: xarray DataSet.
        """
        our_scalars = our_var.scalar_coords
        our_names = [c.name for c in our_scalars]
        our_axes = [c.axis for c in our_scalars]
        ds_var = ds[our_var.name]
        ds_scalars = ds.cf.scalar_coords(our_var.name)
        ds_names = [c.name for c in ds_scalars]
        ds_axes = [c.axis for c in ds_scalars]
        if our_axes and (set(our_axes) != set(['Z'])):
            # should never encounter this
            self.log.error('Scalar coordinates on non-vertical axes not supported.')
        if len(our_axes) != 0 and len(ds_axes) == 0:
            # warning but not necessarily an error if coordinate dims agree
            self.log.debug(("Dataset did not provide any scalar coordinate "
                "information, expected %s."), list(zip(our_names, our_axes)))
        elif our_axes != ds_axes:
<<<<<<< HEAD
            self.log.warning(("Conflict in scalar coordinates for %s: expected ",
                "%s; dataset has %s."),
                our_var.name,
=======
            _log.warning(("Conflict in scalar coordinates for %s: expected %s; ",
                "dataset has %s."),
                translated_var,
>>>>>>> ac4f7ead
                list(zip(our_names, our_axes)), list(zip(ds_names, ds_axes))
            )
        for coord in our_scalars:
            if coord.axis not in ds_var.cf.axes():
                continue # already logged
            ds_coord_name = ds_var.cf.axes().get(coord.axis)
            if ds_coord_name in ds:
                # scalar coord is present in DataSet as a dimension coordinate of
                # size 1.
                if ds[ds_coord_name].size != 1:
                    self.log.error("Dataset has scalar coordinate '%s' of size %d != 1.",
                        ds_coord_name, ds[ds_coord_name].size)
                self.reconcile_names(coord, ds, ds_coord_name, overwrite_ours=True)
                self.reconcile_scalar_value_and_units(our_var, ds[ds_coord_name])
            else:
                # scalar coord has presumably been read from DataSet attribute.
                # At any rate, we only have a PlaceholderScalarCoordinate object,
                # which only gives us the name. Assume everything else OK.
                self.log.warning(("Dataset only records scalar coordinate '%s' as "
                    "a name attribute; assuming value and units are correct."),
                    ds_coord_name)
                self.reconcile_name(coord, ds_coord_name, overwrite_ours=True)

    def reconcile_variable(self, var, ds):
        """Top-level method for the MDTF-specific dataset validation: attempts to
        reconcile name, standard_name and units attributes for the variable and
        coordinates in *translated_var* (our expectation, based on the DataSource's
        naming convention) with attributes actually present in the Dataset *ds*.
        """
        tv = var.translation # abbreviate
        # check name, std_name, units on variable itself
        self.reconcile_names(tv, ds, tv.name, overwrite_ours=None)
        self.reconcile_units(tv, ds[tv.name])
        # check variable's dimension coordinates: names, std_names, units, bounds
        self.reconcile_dimension_coords(tv, ds)
        # check variable's scalar coords: names, std_names, units
        self.reconcile_scalar_coords(tv, ds)

    # --- Methods for final checks of attrs before preprocessing ---------------

    def check_calendar(self, ds):
        """Checks the 'calendar' attribute has been set correctly for
        time-dependent data (assumes CF conventions).

        Sets the "calendar" attr on the time coordinate, if it exists, in order
        to be read by the calendar property defined in the cf_xarray accessor.
        """
        def _get_calendar(d):
            self.normalize_calendar(d)
            return d.get('calendar', None)

        t_coords = ds.cf.axes().get('T', [])
        if not t_coords:
            return # assume static data
        elif len(t_coords) > 1:
            self.log.error("Found multiple time axes. Ignoring all but '%s'.",
                t_coords[0].name)
        t_coord = t_coords[0]

        # normal case: T axis has been parsed into cftime Datetime objects, and
        # the following works successfully.
        cftime_cal = getattr(t_coord.values[0], 'calendar', None)
        # look in other places if that failed:
        if not cftime_cal:
            self.log.warning("cftime calendar info parse failed on '%s'.",
                t_coord.name)
            cftime_cal = _get_calendar(t_coord.encoding)
        if not cftime_cal:
            cftime_cal = _get_calendar(t_coord.attrs)
        if not cftime_cal:
            cftime_cal = _get_calendar(ds.attrs)
        if not cftime_cal:
            self.log.error("No calendar associated with '%s' found; using '%s'.",
                t_coord.name, self.fallback_cal)
            cftime_cal = self.fallback_cal
        t_coord.attrs['calendar'] = self.guess_attr(
            'calendar', cftime_cal, _cf_calendars, default=self.fallback_cal)

    def check_metadata(self, ds_var, *attr_names):
        """Wrapper for :meth:`~DefaultDatasetParser.normalize_attr`, specialized to the
        case of getting a variable's standard_name.
        """
        for attr in attr_names:
            if attr not in ds_var.attrs:
                ds_var.attrs[attr] = ATTR_NOT_FOUND
            if ds_var.attrs[attr] is ATTR_NOT_FOUND:
                raise util.MetadataEvent(
                    f"'{attr}' metadata attribute not found on '{ds_var.name}'."
                )

    def check_ds_attrs(self, var, ds):
        """Final checking of xarray Dataset attribute dicts before starting
        functions in :mod:`src.preprocessor`.

        Only check attributes on the dependent variable *var_name* and its
        coordinates: any other netCDF variables in the file are ignored.
        """
        self.check_calendar(ds)
        if var is None:
            # check everything in DataSet
            names_to_check = ds.variables
        else:
            # Only check attributes on the dependent variable var_name and its
            # coordinates.
            tv_name = var.translation.name
            names_to_check = [tv_name] + list(ds[tv_name].dims)
        for v_name in names_to_check:
            try:
                self.check_metadata(ds[v_name], 'standard_name', 'units')
            except util.MetadataEvent as exc:
                self.log.warning(f"{str(exc)}")

<<<<<<< HEAD
    # --- Top-level methods -----------------------------------------------

    def parse(self, var, ds):
        """Calls the above metadata parsing functions in the intended order;
        intended to be called immediately after the Dataset is opened.

        .. note::
           ``decode_cf=False`` should be passed to the xarray open_dataset
           method, since that parsing is done here instead.

        - Strip whitespace from attributes as a precaution to avoid malformed
          metadata.
        - Call xarray's `decode_cf
          <http://xarray.pydata.org/en/stable/generated/xarray.decode_cf.html>`__,
          using `cftime <https://unidata.github.io/cftime/>`__ to decode
          CF-compliant date/time axes.
=======
    def parse(self, ds, var=None):
        """Calls the above metadata parsing functions in the intended order;
        intended to be called immediately after the Dataset is opened.

        - Strip whitespace from attributes as a precaution to avoid malformed metadata.
        - Call xarray's
            `decode_cf <http://xarray.pydata.org/en/stable/generated/xarray.decode_cf.html>`__,
            using `cftime <https://unidata.github.io/cftime/>`__ to decode CF-compliant
            time axes.
>>>>>>> ac4f7ead
        - Assign axis labels to dimension coordinates using cf_xarray.
        - Verify that calendar is set correctly.
        - Verify that the name, standard_name and units for the variable and its
            coordinates are set correctly.
        """
<<<<<<< HEAD
        if var is not None:
            self.log = var.log
        self.normalize_pre_decode(ds)
=======
        self.munge_ds_attrs(ds)
>>>>>>> ac4f7ead
        ds = xr.decode_cf(ds,
            decode_coords=True, # parse coords attr
            decode_times=True,
            use_cftime=True     # use cftime instead of np.datetime64
        )
        ds = ds.cf.guess_coord_axis()
        self.restore_attrs_backup(ds)
        self.normalize_metadata(var, ds)
        self.check_calendar(ds)
        self._post_normalize_hook(var, ds)

        if self.disable:
            return ds # stop here; don't attempt to reconcile
        if var is not None:
            self.reconcile_variable(var, ds)
            self.check_ds_attrs(var, ds)
        else:
            self.check_ds_attrs(None, ds)
        return ds

    @staticmethod
    def get_unmapped_names(ds):
        """Get a dict whose keys are variable or attribute names referred to by
<<<<<<< HEAD
        variables in the dataset, but not present in the dataset itself. Values
        of the dict are sets of names of variables in the dataset that referred
        to the missing name.
=======
        variables in the dataset, but not present in the dataset itself. Values of
        the dict are sets of names of variables in the dataset that referred to the
        missing name.
>>>>>>> ac4f7ead
        """
        all_arr_names = set(ds.dims).union(ds.variables)
        all_attr_names = set(getattr(ds, 'attrs', []))
        for name in all_arr_names:
            all_attr_names.update(getattr(ds[name], 'attrs', []))

        # NOTE: will currently fail on CAM/CESM P0. Where do they store it?
        missing_refs = dict()
        lookup = collections.defaultdict(set)
        for name in all_arr_names:
            refs = set(getattr(ds[name], 'dims', []))
            refs.update(itertools.chain.from_iterable(
                ds.cf.get_associated_variable_names(name).values()
            ))
            refs.update(ds[name].cf.formula_terms.values())
            for ref in refs:
                lookup[ref].add(name)
        for ref in lookup:
            if (ref not in all_arr_names) and (ref not in all_attr_names):
                missing_refs[ref] = lookup[ref]
        return missing_refs<|MERGE_RESOLUTION|>--- conflicted
+++ resolved
@@ -346,7 +346,6 @@
         self.attrs_backup = dict()
         self.log = pod.log # temporary
 
-<<<<<<< HEAD
     def setup(self, data_mgr, pod):
         """Method to do additional configuration immediately before :meth:`parse`
         is called on each variable for *pod*.
@@ -373,12 +372,6 @@
 
         Raises:
             KeyError if no element of *options* can be coerced to match *key_name*.
-=======
-    @staticmethod
-    def guess_attr(name, expected_val, options, default=None, comparison_func=None):
-        """Return element of *options* equal to *expected_val*. If none are equal,
-        try a looser, case-insensititve match. (All arguments expected to be strings.)
->>>>>>> ac4f7ead
         """
         def str_munge(s):
             # for case-insensitive comparison function: make string lowercase
@@ -390,13 +383,8 @@
         options = util.to_iter(options)
         test_count = sum(comparison_func(opt, attr_name) for opt in options)
         if test_count > 1:
-<<<<<<< HEAD
             self.log.debug("Found multiple values of '%s' set for '%s'.",
                 attr_name, attr_desc)
-=======
-            _log.debug("Found multiple values of '%s' set for '%s'.",
-                expected_val, name)
->>>>>>> ac4f7ead
         if test_count >= 1:
             return attr_name
         munged_opts = [
@@ -404,7 +392,6 @@
                 for opt in options
         ]
         if sum(tup[0] for tup in munged_opts) == 1:
-<<<<<<< HEAD
             guessed_attr = [tup[1] for tup in munged_opts if tup[0]][0]
             self.log.debug("Correcting '%s' to '%s' as the intended value for '%s'.",
                 attr_name, guessed_attr, attr_desc,
@@ -412,19 +399,9 @@
             return guessed_attr
         # Couldn't find a match
         if default is not None:
-=======
-            guessed_val = [tup[1] for tup in munged_opts if tup[0]][0]
-            _log.debug(("Correcting '%s' to '%s' as the intended value for '%s'."),
-                expected_val, guessed_val, name)
-            return guessed_val
-        if default is None:
-            raise KeyError(expected_val)
-        else:
->>>>>>> ac4f7ead
             return default
         raise KeyError(attr_name)
 
-<<<<<<< HEAD
     def normalize_attr(self, new_attr_d, d, key_name, key_startswith=None):
         """Sets the value in dict *d* corresponding to the key *key_name*.
 
@@ -492,35 +469,6 @@
     def normalize_pre_decode(self, ds):
         """Initial munging of xarray Dataset attribute dicts, before any
         parsing by xarray.decode_cf() or the cf_xarray accessor.
-=======
-    def normalize_attr(self, key_name, key_startswith, d, default=None, update=True):
-        """Attempts to obtain the value from dict *d* corresponding to the key
-        *key_name*. If *key_name* is not in *d*, we check possible nonstandard
-        representations of the key (case-insensitive match via :meth:`guess_attr`
-        and whether the key starts with the string *key_startswith*.) If lookup
-        fails, return None.
-
-        If *update* is True and the attribute name wasn't *key_name*, set
-        d[key_name] to the obtained value. Do not delete d[k].
-        """
-        try:
-            k = self.guess_attr(key_name, key_name, d.keys(),
-                default=None, comparison_func=None)
-        except KeyError:
-            try:
-                k = self.guess_attr(key_name, key_startswith, d.keys(),
-                    default=default, comparison_func=(lambda x,y: x.startswith(y)))
-            except KeyError:
-                return None
-        value = d.get(k, None)
-        if update and value is not None and (k != key_name):
-            d[key_name] = value
-        return value
-
-    def munge_ds_attrs(self, ds):
-        """Initial munging of xarray Dataset attribute dicts, before any
-        decoding or parsing.
->>>>>>> ac4f7ead
         """
         def strip_(v):
             # strip leading, trailing whitespace from all string-valued attributes
@@ -603,7 +551,6 @@
             raise util.MetadataError(f"Variable name '{ds_var_name}' not found "
                 f"in dataset: ({list(ds.variables)}).")
 
-<<<<<<< HEAD
         var_names = list(ds.variables.keys())
         coord_names = set(ds.coords.keys())
         for c_name, c in ds.coords.items():
@@ -639,29 +586,6 @@
         """Normalize name, standard_name and units attributes after decode_cf
         and cf_xarray setup steps and metadata dict has been restored, since
         those methods don't touch these metadata attributes.
-=======
-    def restore_attrs(self, ds):
-        """decode_cf and other functions appear to un-set some of the attributes
-        coming from the netcdf file. Restore them from the backups made in
-        munge_ds_attrs, but only if the attribute was deleted.
-        """
-        def _restore_one(name, backup_d, attrs_d):
-            for k,v in backup_d.items():
-                if k not in attrs_d:
-                    attrs_d[k] = v
-                if v != attrs_d[k]:
-                    _log.debug("%s: discrepancy for attr '%s': '%s' != '%s'.",
-                        name, k, v, attrs_d[k])
-
-        _restore_one('Dataset', self.attrs_backup, ds.attrs)
-        for var in ds.variables:
-            _restore_one(var, self.var_attrs_backup[var], ds[var].attrs)
-
-    def check_calendar(self, ds):
-        """Parse the calendar for time-dependent data (assumes CF conventions).
-        Sets the "calendar" attr on the time coordinate, if it exists, in order
-        to be read by the calendar property.
->>>>>>> ac4f7ead
         """
         for v in ds.variables:
             # do this hacky new_d/d stuff because we don't want to rewrite existing methods
@@ -673,7 +597,6 @@
             setattr(ds[v], 'attrs', d)
         self.normalize_dependent_var(var, ds)
 
-<<<<<<< HEAD
     def _post_normalize_hook(self, var, ds):
         # Allow child classes to perform additional operations, regardless of
         # whether we go on to do reconciliation/checks
@@ -706,32 +629,6 @@
                     but in any case raise a :class:`~util.MetadataEvent`.
                 - True: Change *our_var* to match *ds*.
                 - False: Change *ds* to match *our_var*.
-=======
-        # normal case: T axis has been parsed into cftime Datetime objects.
-        cftime_cal = getattr(t_coord.values[0], 'calendar', None)
-        if not cftime_cal:
-            _log.warning("cftime calendar info parse failed on '%s'.", t_coord.name)
-            cftime_cal = self.normalize_attr('calendar', 'cal',
-                t_coord.encoding, update=False)
-        if not cftime_cal:
-            cftime_cal = self.normalize_attr('calendar', 'cal',
-                t_coord.attrs, update=False)
-        if not cftime_cal:
-            cftime_cal = self.normalize_attr('calendar', 'cal',
-                ds.attrs, update=False)
-        if not cftime_cal:
-            _log.error("No calendar associated with '%s' found; using '%s'.",
-                t_coord.name, _default_cal)
-            cftime_cal = _default_cal
-        t_coord.attrs['calendar'] = self.guess_attr(
-            'calendar', cftime_cal, _cf_calendars, _default_cal)
-
-    @staticmethod
-    def _compare_attr(our_attr_tuple, ds_attr_tuple, comparison_func=None,
-        update_our_var=True, update_ds=False):
-        """Convenience function to compare two values. Returns tuple of updated
-        values, or None if no update is needed.
->>>>>>> ac4f7ead
         """
         # unpack tuples
         our_var, our_attr_name, our_attr = our_attr_tuple
@@ -806,11 +703,7 @@
             # comparison passed, no changes needed
             return
 
-<<<<<<< HEAD
     def reconcile_name(self, our_var, ds_var_name, overwrite_ours=None):
-=======
-    def check_name(self, our_var, ds_var_name, update_name=False):
->>>>>>> ac4f7ead
         """Reconcile the name of the variable between the 'ground truth' of the
         dataset we downloaded (*ds_var*) and our expectations based on the model's
         convention (*our_var*).
@@ -822,13 +715,8 @@
             fill_ours=True, fill_ds=False, overwrite_ours=overwrite_ours
         )
 
-<<<<<<< HEAD
     def reconcile_attr(self, our_var, ds_var, our_attr_name, ds_attr_name=None,
         **kwargs):
-=======
-    def check_attr(self, our_var, ds_var, our_attr_name, ds_attr_name=None,
-        comparison_func=None, update_our_var=True, update_ds=False):
->>>>>>> ac4f7ead
         """Compare attribute of a :class:`~src.data_model.DMVariable` (*our_var*)
         with what's set in the xarray.Dataset (*ds_var*).
         """
@@ -838,7 +726,6 @@
         ds_attr = ds_var.attrs.get(ds_attr_name, ATTR_NOT_FOUND)
         self.compare_attr(
             (our_var, our_attr_name, our_attr), (ds_var, ds_attr_name, ds_attr),
-<<<<<<< HEAD
             **kwargs
         )
 
@@ -855,16 +742,6 @@
                 correspond to *our_var*.
             overwrite_ours (bool, default False): If True, always update the name
                 of *our_var* to what's found in *ds*.
-=======
-            comparison_func=comparison_func,
-            update_our_var=update_our_var, update_ds=update_ds
-        )
-
-    def check_scalar_coord_value(self, our_var, ds_var, equivalent=False):
-        """Compare scalar coordinate value of a :class:`~src.data_model.DMVariable`
-        (*our_var*) with what's set in the xarray.Dataset (*ds_var*). If there's a
-        discrepancy, log an error but change the entry in *our_var*.
->>>>>>> ac4f7ead
         """
         # Determine if a variable with the expected name is present at all
         if ds_var_name not in ds:
@@ -895,7 +772,6 @@
         self.reconcile_attr(our_var, ds[ds_var_name], 'standard_name',
             fill_ours=True, fill_ds=True)
 
-<<<<<<< HEAD
     def reconcile_units(self, our_var, ds_var):
         """Reconcile the units attribute between the 'ground truth' of the
         dataset we downloaded (*ds_var*) and our expectations based on the
@@ -915,16 +791,6 @@
         )
         # If that passed, check equality of units. Log unequal units as a warning.
         # not an exception, since preprocessor can/will convert them.
-=======
-        assert ds_var.size == 1
-        if equivalent:
-            comparison_func = units.units_equivalent
-        else:
-            comparison_func = (lambda x,y: units.units_equal(x,y, rtol=1.0e-5))
-
-        our_attr = (our_var.value, our_var.units)
-        ds_attr = (float(ds_var), ds_var.attrs.get('units', ''))
->>>>>>> ac4f7ead
         try:
             # test units only, not quantities+units
             self.reconcile_attr(our_var, ds_var, 'units',
@@ -946,7 +812,6 @@
                 of the dataset variable, according to the data request.
             ds_var: xarray DataArray.
         """
-<<<<<<< HEAD
         # will raise UnitsUndefinedError or log warning if unit attribute missing
         self.check_metadata(ds_var, 'units')
         # Check equivalence of units: if units inequivalent, raise MetadataEvent
@@ -994,46 +859,6 @@
                     (our_var, attr_name, our_attr), (ds_var, attr_name, ds_attr),
                     comparison_func=comparison_func,
                     fill_ours=True, fill_ds=False
-=======
-        # check name
-        if ds_var_name not in ds:
-            raise ValueError(f"Variable name '{ds_var_name}' not found in dataset: "
-                f"({list(ds.variables)}).")
-            # attempt to match on standard_name?
-        self.check_name(our_var, ds_var_name, update_name=update_name)
-        ds_var = ds[ds_var_name] # abbreviate
-
-        # check CF standard_name
-        # see if standard_name has been stored in a nonstandard attribute
-        # check_attr will set missing attr on ds
-        _ = self.normalize_attr('standard_name', 'standard', ds_var.attrs)
-        self.check_attr(our_var, ds_var, 'standard_name',
-            update_our_var=True, update_ds=True)
-
-        # check units (and scalar coord value, if set)
-        is_scalar = hasattr(our_var, 'is_scalar') and our_var.is_scalar
-        # see if units has been stored in a nonstandard attribute
-        # check_attr will set missing attr on ds
-        _ = self.normalize_attr('units', 'unit', ds_var.attrs, "")
-        # if units inequivalent, raise TypeError
-        if is_scalar:
-            self.check_scalar_coord_value(our_var, ds_var, equivalent=True)
-        else:
-            self.check_attr(our_var, ds_var, 'units',
-                comparison_func=units.units_equivalent,
-                update_our_var=True, update_ds=True
-        )
-        # now check equality of units - not an error, since we can convert
-        try:
-            if is_scalar:
-                # test equality of quantities+units
-                self.check_scalar_coord_value(our_var, ds_var, equivalent=False)
-            else:
-                # test units only, not quantities+units
-                self.check_attr(our_var, ds_var, 'units',
-                    comparison_func=units.units_equal,
-                    update_our_var=True, update_ds=True
->>>>>>> ac4f7ead
                 )
             finally:
                 # cleanup placeholder attr if our_var was altered
@@ -1112,7 +937,6 @@
             assert isinstance(coord, xr.core.dataarray.DataArray)
 
         # check set of dimension coordinates (array dimensionality) agrees
-<<<<<<< HEAD
         our_axes_set = our_var.dim_axes_set
         ds_var = ds[our_var.name]
         ds_axes = ds_var.cf.dim_axes()
@@ -1131,32 +955,6 @@
                 self.reconcile_units(coord, ds[ds_coord_name])
             self.reconcile_coord_bounds(coord, ds, ds_coord_name)
         for c_name in ds_var.dims:
-=======
-        our_axes = translated_var.dim_axes_set
-        ds_axes = ds[tv_name].cf.dim_axes_set
-        if our_axes != ds_axes:
-            _log.warning(f"Variable {tv_name} has unexpected dimensionality:  "+\
-                         f"expected axes {set(our_axes)}, got {set(ds_axes)}.")
-            valid_axes = False
-        else:
-            valid_axes = True
-
-        # check dimension coordinate names, std_names, units, bounds
-        if valid_axes:
-            for coord in translated_var.dim_axes.values():
-                ds_coord_name = ds[tv_name].cf.dim_axes[coord.axis]
-                self.check_names_and_units(coord, ds, ds_coord_name, update_name=True)
-                try:
-                    bounds_name = ds.cf.get_bounds(ds_coord_name).name
-                    _log.debug("Updating %s for '%s' to value '%s' from dataset.",
-                        'bounds', coord.name, bounds_name)
-                    coord.bounds = bounds_name
-                except KeyError:
-                    coord.bounds = None
-                    continue
-
-        for c_name in ds[tv_name].dims:
->>>>>>> ac4f7ead
             if ds[c_name].size == 1:
                 if c_name == ds_axes['Z']:
                     # mis-identified scalar coordinate
@@ -1193,15 +991,9 @@
             self.log.debug(("Dataset did not provide any scalar coordinate "
                 "information, expected %s."), list(zip(our_names, our_axes)))
         elif our_axes != ds_axes:
-<<<<<<< HEAD
             self.log.warning(("Conflict in scalar coordinates for %s: expected ",
                 "%s; dataset has %s."),
                 our_var.name,
-=======
-            _log.warning(("Conflict in scalar coordinates for %s: expected %s; ",
-                "dataset has %s."),
-                translated_var,
->>>>>>> ac4f7ead
                 list(zip(our_names, our_axes)), list(zip(ds_names, ds_axes))
             )
         for coord in our_scalars:
@@ -1314,7 +1106,6 @@
             except util.MetadataEvent as exc:
                 self.log.warning(f"{str(exc)}")
 
-<<<<<<< HEAD
     # --- Top-level methods -----------------------------------------------
 
     def parse(self, var, ds):
@@ -1331,29 +1122,14 @@
           <http://xarray.pydata.org/en/stable/generated/xarray.decode_cf.html>`__,
           using `cftime <https://unidata.github.io/cftime/>`__ to decode
           CF-compliant date/time axes.
-=======
-    def parse(self, ds, var=None):
-        """Calls the above metadata parsing functions in the intended order;
-        intended to be called immediately after the Dataset is opened.
-
-        - Strip whitespace from attributes as a precaution to avoid malformed metadata.
-        - Call xarray's
-            `decode_cf <http://xarray.pydata.org/en/stable/generated/xarray.decode_cf.html>`__,
-            using `cftime <https://unidata.github.io/cftime/>`__ to decode CF-compliant
-            time axes.
->>>>>>> ac4f7ead
         - Assign axis labels to dimension coordinates using cf_xarray.
         - Verify that calendar is set correctly.
         - Verify that the name, standard_name and units for the variable and its
             coordinates are set correctly.
         """
-<<<<<<< HEAD
         if var is not None:
             self.log = var.log
         self.normalize_pre_decode(ds)
-=======
-        self.munge_ds_attrs(ds)
->>>>>>> ac4f7ead
         ds = xr.decode_cf(ds,
             decode_coords=True, # parse coords attr
             decode_times=True,
@@ -1377,15 +1153,9 @@
     @staticmethod
     def get_unmapped_names(ds):
         """Get a dict whose keys are variable or attribute names referred to by
-<<<<<<< HEAD
         variables in the dataset, but not present in the dataset itself. Values
         of the dict are sets of names of variables in the dataset that referred
         to the missing name.
-=======
-        variables in the dataset, but not present in the dataset itself. Values of
-        the dict are sets of names of variables in the dataset that referred to the
-        missing name.
->>>>>>> ac4f7ead
         """
         all_arr_names = set(ds.dims).union(ds.variables)
         all_attr_names = set(getattr(ds, 'attrs', []))
