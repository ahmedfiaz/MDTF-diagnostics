"""Common functions and classes used in multiple places in the MDTF code. 
"""
import os
import io
import collections
import re
import glob
import logging
import shutil
import string
import tempfile
from src import util

_log = logging.getLogger('mdtf.'+__name__)

class ConfigManager(util.Singleton):
    def __init__(self, cli_obj=None, pod_info_tuple=None, unittest=False):
        assert cli_obj # Singleton, so init should only ever be called once
        # set up paths
        self.paths = _PathManager(cli_obj.config, cli_obj.code_root, unittest)
        # load pod info
        self.pods = pod_info_tuple.pod_data
        self.all_realms = pod_info_tuple.sorted_lists.get('realms', [])
        self.pod_realms = pod_info_tuple.realm_data

        self.global_envvars = dict()
        # copy over all config settings
        self.config = util.NameSpace.fromDict(cli_obj.config)


class _PathManager(util.NameSpace):
    """:class:`~util.Singleton` holding root paths for the MDTF code. These are
    set in the ``paths`` section of ``defaults.jsonc``.
    """
    def __init__(self, d, code_root=None, unittest=False):
        self._unittest = unittest
        self.CODE_ROOT = code_root
        if not self._unittest:
            assert os.path.isdir(self.CODE_ROOT)

    def parse(self, d, paths_to_parse=[], env=None):
        # set by CLI settings that have "parse_type": "path" in JSON entry
        if not paths_to_parse:
            _log.warning("Didn't get list of paths from CLI.")
        for key in paths_to_parse:
            self[key] = self._init_path(key, d, env=env)
            if key in d:
                d[key] = self[key]

        # set following explictly: redundant, but keeps linter from complaining
        self.OBS_DATA_ROOT = self._init_path('OBS_DATA_ROOT', d, env=env)
        self.MODEL_DATA_ROOT = self._init_path('MODEL_DATA_ROOT', d, env=env)
        self.WORKING_DIR = self._init_path('WORKING_DIR', d, env=env)
        self.OUTPUT_DIR = self._init_path('OUTPUT_DIR', d, env=env)

        if not self.WORKING_DIR:
            self.WORKING_DIR = self.OUTPUT_DIR

    def _init_path(self, key, d, env=None):
        if self._unittest: # use in unit testing only
            return 'TEST_'+key
        else:
            # need to check existence in case we're being called directly
            assert key in d, 'Error: {} not initialized.'.format(key)
            return util.resolve_path(
                util.coerce_from_iter(d[key]), root_path=self.CODE_ROOT, env=env
            )

    def model_paths(self, case, overwrite=False):
        d = util.NameSpace()
        if isinstance(case, dict):
            name = case['CASENAME']
            yr1 = case['FIRSTYR']
            yr2 = case['LASTYR']
        else:
            name = case.case_name
            yr1 = case.firstyr
            yr2 = case.lastyr
        case_wk_dir = 'MDTF_{}_{}_{}'.format(name, yr1, yr2)
        d.MODEL_DATA_DIR = os.path.join(self.MODEL_DATA_ROOT, name)
        d.MODEL_WK_DIR = os.path.join(self.WORKING_DIR, case_wk_dir)
        d.MODEL_OUT_DIR = os.path.join(self.OUTPUT_DIR, case_wk_dir)
        if not overwrite:
            # bump both WK_DIR and OUT_DIR to same version because name of 
            # former may be preserved when we copy to latter, depending on 
            # copy method
            d.MODEL_WK_DIR, ver = bump_version(d.MODEL_WK_DIR, extra_dirs=[self.OUTPUT_DIR])
            d.MODEL_OUT_DIR, _ = bump_version(d.MODEL_OUT_DIR, new_v=ver)
        return d

    def pod_paths(self, pod, case):
        d = util.NameSpace()
        d.POD_CODE_DIR = os.path.join(self.CODE_ROOT, 'diagnostics', pod.name)
        d.POD_OBS_DATA = os.path.join(self.OBS_DATA_ROOT, pod.name)
        d.POD_WK_DIR = os.path.join(case.MODEL_WK_DIR, pod.name)
        d.POD_OUT_DIR = os.path.join(case.MODEL_OUT_DIR, pod.name)
        return d


class TempDirManager(util.Singleton):
    _prefix = 'MDTF_temp_'

    def __init__(self, temp_root=None):
        if not temp_root:
            temp_root = tempfile.gettempdir()
        assert os.path.isdir(temp_root)
        self._root = temp_root
        self._dirs = []

    def make_tempdir(self, hash_obj=None):
        if hash_obj is None:
            new_dir = tempfile.mkdtemp(prefix=self._prefix, dir=self._root)
        elif isinstance(hash_obj, str):
            new_dir = os.path.join(self._root, self._prefix+hash_obj)
        else:
            # nicer-looking hash representation
            hash_ = hex(hash(hash_obj))[2:]
            assert isinstance(hash_, str)
            new_dir = os.path.join(self._root, self._prefix+hash_)
        if not os.path.isdir(new_dir):
            os.makedirs(new_dir)
        assert new_dir not in self._dirs
        self._dirs.append(new_dir)
        return new_dir

    def rm_tempdir(self, path):
        assert path in self._dirs
        self._dirs.remove(path)
        _log.debug("Cleanup temp dir %s", path)
        shutil.rmtree(path)

    def cleanup(self):
        for d in self._dirs:
            self.rm_tempdir(d)

class ConventionError(Exception):
    pass

class VariableTranslator(util.Singleton):
    def __init__(self, unittest=False):
        if unittest:
            # value not used, when we're testing will mock out call to read_json
            # below with actual translation table to use for test
            config_files = ['dummy_filename']
        else:
            config = ConfigManager()
            glob_pattern = os.path.join(
                config.paths.CODE_ROOT, 'src', 'fieldlist_*.jsonc'
            )
            config_files = glob.glob(glob_pattern)
        # always have CF-compliant option, which does no translation
        self.axes = {
            'CF': {
                "lon" : {"axis" : "X", "MDTF_envvar" : "lon_coord"},
                "lat" : {"axis" : "Y", "MDTF_envvar" : "lat_coord"},
                "lev" : {"axis" : "Z", "MDTF_envvar" : "lev_coord"},
                "time" : {"axis" : "T", "MDTF_envvar" : "time_coord"}
        }}
        self.variables = {'CF': dict()}
        self.units = {'CF': dict()}
        for filename in config_files:
            d = util.read_json(filename)
            for conv in util.coerce_to_iter(d['convention_name']):
                _log.debug('Found %s', conv)
                if conv in self.variables:
                    _log.error("Convention %s defined in %s already exists", 
                        conv, filename)
                    raise ConventionError

                self.axes[conv] = d.get('axes', dict())
                self.variables[conv] = util.MultiMap(d.get('var_names', dict()))
                self.units[conv] = util.MultiMap(d.get('units', dict()))


    def toCF(self, convention, varname_in):
        if convention == 'CF': 
            return varname_in
        assert convention in self.variables, \
            "Variable name translation doesn't recognize {}.".format(convention)
        inv_lookup = self.variables[convention].inverse()
        try:
            return util.coerce_from_iter(inv_lookup[varname_in])
        except KeyError:
            _log.exception(
                "Name %s not defined for convention %s.", varname_in, convention
            )
            raise
    
    def fromCF(self, convention, varname_in):
        if convention == 'CF': 
            return varname_in
        assert convention in self.variables, \
            "Variable name translation doesn't recognize {}.".format(convention)
        try:
            return self.variables[convention].get_(varname_in)
        except KeyError:
            _log.exception(
                "Name %s not defined for convention %s.",
                varname_in, convention
            )
            raise


def get_available_programs():
    return {'py': 'python', 'ncl': 'ncl', 'R': 'Rscript'}
    #return {'py': sys.executable, 'ncl': 'ncl'}  

def setenv(varname, varvalue, env_dict, overwrite=True):
    """Wrapper to set environment variables.

    Args:
        varname (:obj:`str`): Variable name to define
        varvalue: Value to assign. Coerced to type :obj:`str` before being set.
        env_dict (:obj:`dict`): XXX
        overwrite (:obj:`bool`): If set to `False`, do not overwrite the values
            of previously-set variables. 
    """
    if (not overwrite) and varname in env_dict: 
        _log.debug("Not overwriting ENV %s=%s", varname, env_dict[varname])
    else:
        if 'varname' in env_dict and env_dict[varname] != varvalue: 
            _log.debug(
                "WARNING: setenv %s=%s overriding previous setting %s",
                varname, varvalue, env_dict[varname]
            )
        env_dict[varname] = varvalue

        # environment variables must be strings
        if isinstance(varvalue, bool):
            if varvalue == True:
                varvalue = '1'
            else:
                varvalue = '0'
        elif not isinstance(varvalue, str):
            varvalue = str(varvalue)
        os.environ[varname] = varvalue

        _log.debug("ENV %s=%s", varname, env_dict[varname])

def check_required_envvar(*varlist):
    varlist = varlist[0]   #unpack tuple
<<<<<<< HEAD
    for n, var_n in enumerate(varlist):
        _log.debug("checking envvar %s %s", n, var_n)
=======
    for n in range(len(varlist)):
        if ( verbose > 2):
            print("checking envvar ", n, varlist[n], str(varlist[n]))
>>>>>>> c9a802c2
        try:
            _ = os.environ[var_n]
        except KeyError:
            _log.exception("Environment variable %s not found.", var_n)
            raise

def check_required_dirs(already_exist =[], create_if_nec = []):
    # arguments can be envvar name or just the paths
    for dir_in in already_exist + create_if_nec : 
        _log.debug("Looking at %s", dir_in)
        if dir_in in os.environ:  
            dir_ = os.environ[dir_in]
        else:
            _log.debug("Envvar %s not defined", dir_in)    
            dir_ = dir_in

        if not os.path.exists(dir_):
            if not dir_in in create_if_nec:
                _log.error("%s=%s directory does not exist", dir_in, dir_)
                raise OSError("Directory {} does not exist".format(dir_))
            else:
                _log.info("Creating %s", dir_)
                os.makedirs(dir_)
        else:
            _log.info("Found %s", dir_)

def bump_version(path, new_v=None, extra_dirs=[]):
    # return a filename that doesn't conflict with existing files.
    # if extra_dirs supplied, make sure path doesn't conflict with pre-existing
    # files at those locations either.
    def _split_version(file_):
        match = re.match(r"""
            ^(?P<file_base>.*?)   # arbitrary characters (lazy match)
            (\.v(?P<version>\d+))  # literal '.v' followed by digits
            ?                      # previous group may occur 0 or 1 times
            $                      # end of string
            """, file_, re.VERBOSE)
        if match:
            return (match.group('file_base'), match.group('version'))
        else:
            return (file_, '')

    def _reassemble(dir_, file_, version, ext_, final_sep):
        if version:
            file_ = ''.join([file_, '.v', str(version), ext_])
        else:
            # get here for version == 0, '' or None
            file_ = ''.join([file_, ext_])
        return os.path.join(dir_, file_) + final_sep

    def _path_exists(dir_list, file_, new_v, ext_, sep):
        new_paths = [_reassemble(d, file_, new_v, ext_, sep) for d in dir_list]
        return any([os.path.exists(p) for p in new_paths])

    if path.endswith(os.sep):
        # remove any terminating slash on directory
        path = path.rstrip(os.sep)
        final_sep = os.sep
    else:
        final_sep = ''
    dir_, file_ = os.path.split(path)
    dir_list = util.coerce_to_iter(extra_dirs)
    dir_list.append(dir_)
    file_, old_v = _split_version(file_)
    if not old_v:
        # maybe it has an extension and then a version number
        file_, ext_ = os.path.splitext(file_)
        file_, old_v = _split_version(file_)
    else:
        ext_ = ''

    if new_v is not None:
        # removes version if new_v ==0
        new_path = _reassemble(dir_, file_, new_v, ext_, final_sep)
    else:
        if not old_v:
            new_v = 0
        else:
            new_v = int(old_v)
        while _path_exists(dir_list, file_, new_v, ext_, final_sep):
            new_v = new_v + 1
        new_path = _reassemble(dir_, file_, new_v, ext_, final_sep)
    return (new_path, new_v)

class _DoubleBraceTemplate(string.Template):
    """Private class used by :func:`~util_mdtf.append_html_template` to do 
    string templating with double curly brackets as delimiters, since single
    brackets are also used in css.

    See `https://docs.python.org/3.7/library/string.html#string.Template`_ and 
    `https://stackoverflow.com/a/34362892`__.
    """
    flags = re.VERBOSE # matching is case-sensitive, unlike default
    delimiter = '{{' # starting delimter is two braces, then apply
    pattern = r"""
        \{\{(?:                 # match delimiter itself, but don't include it
        # Alternatives for what to do with string following delimiter:
        # case 1) text is an escaped double bracket, written as '{{{{'.
        (?P<escaped>\{\{)|
        # case 2) text is the name of an env var, possibly followed by whitespace,
        # followed by closing double bracket. Match POSIX env var names,
        # case-sensitive (see https://stackoverflow.com/a/2821183), with the 
        # addition that hyphens are allowed.
        # Can't tell from docs what the distinction between <named> and <braced> is.
        \s*(?P<named>[a-zA-Z_][a-zA-Z0-9_-]*)\s*\}\}|
        \s*(?P<braced>[a-zA-Z_][a-zA-Z0-9_-]*)\s*\}\}|
        # case 3) none of the above: ignore & move on (when using safe_substitute)
        (?P<invalid>)
        )
    """

def append_html_template(template_file, target_file, template_dict={}, 
    create=True, append=True):
    """Perform subtitutions on template_file and write result to target_file.

    Variable substitutions are done with custom 
    `templating <https://docs.python.org/3.7/library/string.html#template-strings>`__,
    replacing *double* curly bracket-delimited keys with their values in template_dict.
    For example, if template_dict is {'A': 'foo'}, all occurrences of the string
    `{{A}}` in template_file are replaced with the string `foo`. Spaces between
    the braces and variable names are ignored.

    Double-curly-bracketed strings that don't correspond to keys in template_dict are
    ignored (instead of raising a KeyError.)

    Double curly brackets are chosen as the delimiter to match the default 
    syntax of, eg, django and jinja2. Using single curly braces leads to conflicts
    with CSS syntax.

    Args:
        template_file: Path to template file.
        target_file: Destination path for result. 
        template_dict: :py:obj:`dict` of variable name-value pairs. Both names
            and values must be strings.
        create: Boolean, default True. If true, create target_file if it doesn't
            exist, otherwise raise an OSError. 
        append: Boolean, default True. If target_file exists and this is true,
            append the substituted contents of template_file to it. If false,
            overwrite target_file with the substituted contents of template_file.
    """
    assert os.path.exists(template_file)
    with io.open(template_file, 'r', encoding='utf-8') as f:
        html_str = f.read()
        html_str = _DoubleBraceTemplate(html_str).safe_substitute(template_dict)
    if not os.path.exists(target_file):
        if create:
            _log.debug("Write %s to new %s", template_file, target_file)
            mode = 'w'
        else:
            raise OSError("Can't find {}".format(target_file))
    else:
        if append:
            _log.debug("Append %s to %s", template_file, target_file)
            mode = 'a'
        else:
            _log.debug("Overwrite %s with %s", target_file, template_file)
            os.remove(target_file)
            mode = 'w'
    with io.open(target_file, mode, encoding='utf-8') as f:
        f.write(html_str)<|MERGE_RESOLUTION|>--- conflicted
+++ resolved
@@ -239,14 +239,8 @@
 
 def check_required_envvar(*varlist):
     varlist = varlist[0]   #unpack tuple
-<<<<<<< HEAD
     for n, var_n in enumerate(varlist):
         _log.debug("checking envvar %s %s", n, var_n)
-=======
-    for n in range(len(varlist)):
-        if ( verbose > 2):
-            print("checking envvar ", n, varlist[n], str(varlist[n]))
->>>>>>> c9a802c2
         try:
             _ = os.environ[var_n]
         except KeyError:
