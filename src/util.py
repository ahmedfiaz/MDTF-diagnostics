"""Common functions and classes used in multiple places in the MDTF code.
"""

import os
import sys
import re
import glob
import shlex
import shutil
import tempfile
if os.name == 'posix' and sys.version_info[0] < 3:
    try:
        import subprocess32 as subprocess
    except ImportError:
        import subprocess
else:
    import subprocess
import yaml
import datelabel

class _Singleton(type):
    """Private metaclass that creates a :class:`~util.Singleton` base class when
    called. This version is copied from <https://stackoverflow.com/a/6798042>_ and
    should be compatible with both Python 2 and 3.
    """
    _instances = {}
    def __call__(cls, *args, **kwargs):
        if cls not in cls._instances:
            cls._instances[cls] = super(_Singleton, cls).__call__(*args, **kwargs)
        return cls._instances[cls]

class Singleton(_Singleton('SingletonMeta', (object,), {})): 
    """Parent class defining the 
    `Singleton <https://en.wikipedia.org/wiki/Singleton_pattern>`_ pattern. We
    use this as safer way to pass around global state.

    Note:
        All child classes, :class:`~util.PathManager` and :class:`~util.VariableTranslator`,
        are read-only, although this is not enforced. This eliminates most of the
        danger in using Singletons or global state in general.
    """
    @classmethod
    def _reset(cls):
        """Private method of all :class:`~util.Singleton`-derived classes added
        for use in unit testing only. Calling this method on test teardown 
        deletes the instance, so that tests coming afterward will initialize the 
        :class:`~util.Singleton` correctly, instead of getting the state set 
        during previous tests.
        """
        if cls in cls._instances:
            del cls._instances[cls]


class PathManager(Singleton):
    """:class:`~util.Singleton` holding root paths for the MDTF code. These are
    set in the ``paths`` section of ``config.yml``.
    """
    _root_pathnames = [
        'CODE_ROOT', 'OBS_DATA_ROOT', 'MODEL_DATA_ROOT',
        'WORKING_DIR', 'OUTPUT_DIR'
    ]

    def __init__(self, arg_dict={}, unittest_flag=False):
        for var in self._root_pathnames:
            if unittest_flag: # use in unit testing only
                self.__setattr__(var, 'TEST_'+var)
            else:
                assert var in arg_dict, \
                    'Error: {} not initialized.'.format(var)
                self.__setattr__(var, arg_dict[var])

        self._temp_dirs = []

    def modelPaths(self, case):
        d = {}
        d['MODEL_DATA_DIR'] = os.path.join(self.MODEL_DATA_ROOT, case.case_name)
        case_wk_dir = 'MDTF_{}_{}_{}'.format(case.case_name, case.firstyr, case.lastyr)
        d['MODEL_WK_DIR'] = os.path.join(self.WORKING_DIR, case_wk_dir)
        d['MODEL_OUT_DIR'] = os.path.join(self.OUTPUT_DIR, case_wk_dir)
        return d

    def podPaths(self, pod):
        d = {}
        d['POD_CODE_DIR'] = os.path.join(self.CODE_ROOT, 'diagnostics', pod.name)
        d['POD_OBS_DATA'] = os.path.join(self.OBS_DATA_ROOT, pod.name)
        if 'MODEL_WK_DIR' in pod.__dict__:
            d['POD_WK_DIR'] = os.path.join(pod.MODEL_WK_DIR, pod.name)
        return d

    def make_tempdir(self, new_dir=None):
        temp_root = tempfile.gettempdir()
        if new_dir is None:
            new_dir = tempfile.mkdtemp(prefix='MDTF_temp_', dir=temp_root)
        else:
            new_dir = os.path.join(temp_root, new_dir)
            if not os.path.isdir(new_dir):
                os.makedirs(new_dir)
        assert new_dir not in self._temp_dirs
        self._temp_dirs.append(new_dir)
        return new_dir

    def rm_tempdir(self, path):
        assert path in self._temp_dirs
        self._temp_dirs.remove(path)
        shutil.rmtree(path)

    def cleanup(self):
        for d in self._temp_dirs:
            self.rm_tempdir(d)

class BiDict(dict):
    """Extension of the :obj:`dict` class that allows doing dictionary lookups 
    from either keys or values. 
    
    Syntax for lookup from keys is unchanged, ``bd['key'] = 'val'``, while lookup
    from values is done on the `inverse` attribute and returns a list of matching
    keys if more than one match is present: ``bd.inverse['val'] = ['key1', 'key2']``.    
    See <https://stackoverflow.com/a/21894086>_.
    """
    def __init__(self, *args, **kwargs):
        """Initialize :class:`~util.BiDict` by passing an ordinary :obj:`dict`.
        """
        super(BiDict, self).__init__(*args, **kwargs)
        self.inverse = {}
        for key, value in self.items():
            self.inverse.setdefault(value,[]).append(key) 

    def __setitem__(self, key, value):
        if key in self:
            self.inverse[self[key]].remove(key) 
        super(BiDict, self).__setitem__(key, value)
        self.inverse.setdefault(value,[]).append(key)        

    def __delitem__(self, key):
        self.inverse.setdefault(self[key],[]).remove(key)
        if self[key] in self.inverse and not self.inverse[self[key]]: 
            del self.inverse[self[key]]
        super(BiDict, self).__delitem__(key)    

class VariableTranslator(Singleton):
    def __init__(self, unittest_flag=False, verbose=0):
        if unittest_flag:
            # value not used, when we're testing will mock out call to read_yaml
            # below with actual translation table to use for test
            config_files = ['dummy_filename']
        else:
            paths = PathManager()
            glob_pattern = os.path.join(paths.CODE_ROOT, 'src', 'config_*.yml')
            config_files = glob.glob(glob_pattern)

        # always have CF-compliant option, which does no translation
        self.field_dict = {'CF':{}} 
        for filename in config_files:
            file_contents = read_yaml(filename)

            if type(file_contents['convention_name']) is str:
                file_contents['convention_name'] = [file_contents['convention_name']]
            for conv in file_contents['convention_name']:
                if verbose > 0: print 'XXX found ' + conv
                self.field_dict[conv] = BiDict(file_contents['var_names'])

    def toCF(self, convention, varname_in):
        if convention == 'CF': 
            return varname_in
        assert convention in self.field_dict, \
            "Variable name translation doesn't recognize {}.".format(convention)
        temp = self.field_dict[convention].inverse[varname_in]
        if len(temp) == 1:
            return temp[0]
        else:
            return temp
    
    def fromCF(self, convention, varname_in):
        if convention == 'CF': 
            return varname_in
        assert convention in self.field_dict, \
            "Variable name translation doesn't recognize {}.".format(convention)
        return self.field_dict[convention][varname_in]


class Namespace(dict):
    """ A dictionary that provides attribute-style access.

    For example, `d['key'] = value` becomes `d.key = value`. All methods of 
    :obj:`dict` are supported.

    Note: recursive access (`d.key.subkey`, as in C-style languages) is not
        supported.

    Implementation is based on `https://github.com/Infinidat/munch`_.
    """

    # only called if k not found in normal places
    def __getattr__(self, k):
        """ Gets key if it exists, otherwise throws AttributeError.
            nb. __getattr__ is only called if key is not found in normal places.
        """
        try:
            # Throws exception if not in prototype chain
            return object.__getattribute__(self, k)
        except AttributeError:
            try:
                return self[k]
            except KeyError:
                raise AttributeError(k)

    def __setattr__(self, k, v):
        """ Sets attribute k if it exists, otherwise sets key k. A KeyError
            raised by set-item (only likely if you subclass Namespace) will
            propagate as an AttributeError instead.
        """
        try:
            # Throws exception if not in prototype chain
            object.__getattribute__(self, k)
        except AttributeError:
            try:
                self[k] = v
            except:
                raise AttributeError(k)
        else:
            object.__setattr__(self, k, v)

    def __delattr__(self, k):
        """ Deletes attribute k if it exists, otherwise deletes key k. A KeyError
            raised by deleting the key--such as when the key is missing--will
            propagate as an AttributeError instead.
        """
        try:
            # Throws exception if not in prototype chain
            object.__getattribute__(self, k)
        except AttributeError:
            try:
                del self[k]
            except KeyError:
                raise AttributeError(k)
        else:
            object.__delattr__(self, k)

    def __dir__(self):
        return self.keys()
    __members__ = __dir__  # for python2.x compatibility

    def __repr__(self):
        """ Invertible* string-form of a Munch.
            (*) Invertible so long as collection contents are each repr-invertible.
        """
        return '{0}({1})'.format(self.__class__.__name__, dict.__repr__(self))

    def __getstate__(self):
        """ Implement a serializable interface used for pickling.
        See https://docs.python.org/3.6/library/pickle.html.
        """
        return {k: v for k, v in self.items()}

    def __setstate__(self, state):
        """ Implement a serializable interface used for pickling.
        See https://docs.python.org/3.6/library/pickle.html.
        """
        self.clear()
        self.update(state)

    def toDict(self):
        """ Recursively converts a Namespace back into a dictionary.
        """
        return type(self)._toDict(self)

    @classmethod
    def _toDict(cls, x):
        """ Recursively converts a Namespace back into a dictionary.
            nb. As dicts are not hashable, they cannot be nested in sets/frozensets.
        """
        if isinstance(x, dict):
            return dict((k, cls._toDict(v)) for k, v in x.iteritems())
        elif isinstance(x, (list, tuple)):
            return type(x)(cls._toDict(v) for v in x)
        else:
            return x

    @property
    def __dict__(self):
        return self.toDict()

    @classmethod
    def fromDict(cls, x):
        """ Recursively transforms a dictionary into a Namespace via copy.
            nb. As dicts are not hashable, they cannot be nested in sets/frozensets.
        """
        if isinstance(x, dict):
            return cls((k, cls.fromDict(v)) for k, v in x.iteritems())
        elif isinstance(x, (list, tuple)):
            return type(x)(cls.fromDict(v) for v in x)
        else:
            return x

    def copy(self):
        return type(self).fromDict(self)
    __copy__ = copy

    def _freeze(self):
        """Return immutable representation of (current) attributes.

        We do this to enable comparison of two Namespaces, which otherwise would 
        be done by the default method of testing if the two objects refer to the
        same location in memory.
        See `https://stackoverflow.com/a/45170549`_.
        """
        d = self.toDict()
        return tuple((k, repr(d[k])) for k in sorted(d.keys()))

    def __eq__(self, other):
        if type(other) is type(self):
            return (self._freeze() == other._freeze())
        else:
            return False

    def __ne__(self, other):
        return (not self.__eq__(other)) # more foolproof

    def __hash__(self):
        return hash(self._freeze())

class DataSet(Namespace):
    """Class to describe datasets.

    `https://stackoverflow.com/a/48806603`_ for implementation.
    """
    def __init__(self, *args, **kwargs):
        super(DataSet, self).__init__(*args, **kwargs)
        for key in ['name', 'units', 'date_range', 'date_freq', 
            'remote_resource', 'local_resource']:
            if key not in self:
                self[key] = None

        if ('var_name' in self) and (self.name is None):
            self.name = self.var_name
<<<<<<< HEAD
        if ('freq' in self) and (self.date_freq is None):
            self.date_freq = datelabel.DateFrequency(self.freq)
=======
            del self.var_name
        if ('freq' in self) and (self.date_freq is None):
            self.date_freq = datelabel.DateFrequency(self.freq)
            del self.freq
>>>>>>> ded6495a

    def copy(self, new_name=None):
        temp = super(DataSet, self).copy()
        if new_name is not None:
            temp.name = new_name
        return temp  

    def _freeze(self):
        """Return immutable representation of (current) attributes.

        Exclude attributes starting with 'nohash_' from the comparison, in case 
        we want DataSets with different timestamps, temporary directories, etc.
        to compare as equal.
        """
        d = self.toDict()
        keys_to_hash = [k for k in d.keys() if not k.startswith('nohash_')]
        return tuple((k, repr(d[k])) for k in sorted(keys_to_hash))

    def tempdir(self):
        """Set temporary directory deterministically.
        """
        return 'MDTF_temp_{}'.format(hex(self.__hash__()))

# ------------------------------------

def read_yaml(file_path, verbose=0):
    """Wrapper to the ``safe_load`` function of the `PyYAML <https://pyyaml.org/>`_ 
    module. Wrapping file I/O simplifies unit testing.

    Args:
        file_path (:obj:`str`): path of the YAML file to read.
        verbose (:obj:`int`, optional): Logging verbosity level. Default 0.

    Returns:
        :obj:`dict` containing the parsed contents of the file.
    """
    assert os.path.exists(file_path), \
        "Couldn't find file {}.".format(file_path)
    try:    
        with open(file_path, 'r') as file_obj:
            file_contents = yaml.safe_load(file_obj)
    except IOError:
        print 'Fatal IOError when trying to read {}. Exiting.'.format(file_path)
        exit()

    if (verbose > 2):
        print yaml.dump(file_contents)  #print it to stdout 
    return file_contents

def write_yaml(struct, file_path, verbose=0):
    """Wrapper to the ``dump`` function of the `PyYAML <https://pyyaml.org/>`_ 
    module. Wrapping file I/O simplifies unit testing.

    Args:
        struct (:obj:`dict`)
        file_path (:obj:`str`): path of the YAML file to write.
        verbose (:obj:`int`, optional): Logging verbosity level. Default 0.
    """
    try:
        with open(file_path, 'w') as file_obj:
            yaml.dump(struct, file_obj)
    except IOError:
        print 'Fatal IOError when trying to write {}. Exiting.'.format(file_path)
        exit()

def resolve_path(path, root_path=''):
    """Abbreviation to resolve relative paths.

    Args:
        path (:obj:`str`): path to resolve.
        root_path (:obj:`str`, optional): root path to resolve `path` with. If
            not given, resolves relative to `cwd`.

    Returns: Absolute version of `path`, relative to `root_path` if given, 
        otherwise relative to `os.getcwd`.
    """
    if os.path.isabs(path):
        return path
    else:
        if root_path == '':
            root_path = os.getcwd()
        else:
            assert os.path.isabs(root_path)
        return os.path.normpath(os.path.join(root_path, path))

def find_files(root_dir, pattern):
    """Return list of files in `root_dir` matching `pattern`. 

    Wraps the unix `find` command (`locate` would be much faster but there's no
    way to query if its DB is current). 

    Args:
        root_dir (:obj:`str`): Directory to search for files in.
        pattern (:obj:`str`): Patterrn to match. This is a shell globbing pattern,
            not a full regex. Default is to match filenames only, unless the
            pattern contains a directory separator, in which case the match will
            be done on the entire path relative to `root_dir`.

    Returns: :obj:`list` of relative paths to files matching `pattern`. Paths are
        relative to `root_dir`. If no files are found, the list is empty.
    """
    if os.sep in pattern:
        pattern_flag = '-path' # searching whole path
    else:
        pattern_flag = '-name' # search filename only 
    paths = run_command([
        'find', os.path.normpath(root_dir), '-depth', '-type', 'f', 
        pattern_flag, pattern
        ])
    # strip out root_dir part of path: get # of chars in root_dir (plus terminating
    # separator) and return remainder. Could do this with '-printf %P' in GNU find
    # but BSD find (mac os) doesn't have that.
    prefix_length = len(os.path.normpath(root_dir)) + 1 
    return [p[prefix_length:] for p in paths]

def poll_command(command, shell=False, env=None):
    """Runs a shell command and prints stdout in real-time.
    
    Optional ability to pass a different environment to the subprocess. See
    documentation for the Python2 `subprocess 
    <https://docs.python.org/2/library/subprocess.html>`_ module.

    Args:
        command: list of command + arguments, or the same as a single string. 
            See `subprocess` syntax. Note this interacts with the `shell` setting.
        shell (:obj:`bool`, optional): shell flag, passed to Popen, 
            default `False`.
        env (:obj:`dict`, optional): environment variables to set, passed to 
            Popen, default `None`.
    """
    process = subprocess.Popen(
        command, shell=shell, env=env, stdout=subprocess.PIPE)
    while True:
        output = process.stdout.readline()
        if output == '' and process.poll() is not None:
            break
        if output:
            print output.strip()
    rc = process.poll()
    return rc

def run_command(command, env=None, cwd=None):
    """Subprocess wrapper to facilitate running single command without starting
    a shell.

    Note:
        We hope to save some process overhead by not running the command in a
        shell, but this means the command can't use piping, quoting, environment 
        variables, or filename globbing etc.

    See documentation for the Python2 `subprocess 
    <https://docs.python.org/2/library/subprocess.html>`_ module.

    Args:
        command (list of :obj:`str`): List of commands to execute
        env (:obj:`dict`, optional): environment variables to set, passed to 
            `Popen`, default `None`.
        cwd (:obj:`str`, optional): child processes' working directory, passed
            to `Popen`. Default is `None`, which uses parent processes' directory.

    Returns:
        :obj:`list` of :obj:`str` containing output that was written to stdout  
        by each command. Note: this is split on newlines after the fact.

    Raises:
        CalledProcessError: If any commands return with nonzero exit code.
            Stderr for that command is stored in `output` attribute.
    """
    if type(command) == str:
        command = shlex.split(command)
    proc = subprocess.Popen(
        command, shell=False, env=env, cwd=cwd,
        stdout=subprocess.PIPE, stderr=subprocess.PIPE,
        universal_newlines=True, bufsize=0
    )
    (stdout, stderr) = proc.communicate()
    if proc.returncode != 0:
        print 'Run_command error:', stderr
        raise subprocess.CalledProcessError(
            returncode=proc.returncode, cmd=' '.join(command), output=stderr)
    if '\0' in stdout:
        return stdout.split('\0')
    else:
        return stdout.splitlines()

def run_shell_commands(commands, env=None, cwd=None):
    """Subprocess wrapper to facilitate running multiple shell commands.

    See documentation for the Python2 `subprocess 
    <https://docs.python.org/2/library/subprocess.html>`_ module.

    Args:
        commands (list of :obj:`str`): List of commands to execute
        env (:obj:`dict`, optional): environment variables to set, passed to 
            `Popen`, default `None`.
        cwd (:obj:`str`, optional): child processes' working directory, passed
            to `Popen`. Default is `None`, which uses parent processes' directory.

    Returns:
        :obj:`list` of :obj:`str` containing output that was written to stdout  
        by each command. Note: this is split on newlines after the fact, so if 
        commands give != 1 lines of output this will not map to the list of commands
        given.

    Raises:
        CalledProcessError: If any commands return with nonzero exit code.
            Stderr for that command is stored in `output` attribute.
    """
    proc = subprocess.Popen(
        ['/usr/bin/env', 'bash'],
        shell=False, env=env, cwd=cwd,
        stdin=subprocess.PIPE, stdout=subprocess.PIPE, stderr=subprocess.PIPE,
        universal_newlines=True, bufsize=0
    )
    if type(commands) == str:
        commands = [commands]
    # Tried many scenarios for executing commands sequentially 
    # (eg with stdin.write()) but couldn't find a solution that wasn't 
    # susceptible to deadlocks. Instead just hand over all commands at once.
    # Only disadvantage is that we lose the ability to assign output to a specfic
    # command.
    (stdout, stderr) = proc.communicate(' && '.join(commands))
    if proc.returncode != 0:
        raise subprocess.CalledProcessError(
            returncode=proc.returncode, cmd=' && '.join(commands), output=stderr)
    return stdout.splitlines()

def get_available_programs(verbose=0):
    return {'py': 'python', 'ncl': 'ncl', 'R': 'Rscript'}
    #return {'py': sys.executable, 'ncl': 'ncl'}  

def setenv(varname,varvalue,env_dict,verbose=0,overwrite=True):
    """Wrapper to set environment variables.

    Args:
        varname (:obj:`str`): Variable name to define
        varvalue: Value to assign. Coerced to type :obj:`str` before being set.
        env_dict (:obj:`dict`): Copy of 
        verbose (:obj:`int`, optional): Logging verbosity level. Default 0.
        overwrite (:obj:`bool`): If set to `False`, do not overwrite the values
            of previously-set variables. 
    """
    if (not overwrite) and (varname in env_dict): 
        if (verbose > 0): print "Not overwriting ENV ",varname," = ",env_dict[varname]
    else:
        if ('varname' in env_dict) and (env_dict[varname] != varvalue) and (verbose > 0): 
            print "WARNING: setenv ",varname," = ",varvalue," overriding previous setting ",env_dict[varname]
        env_dict[varname] = varvalue

        # environment variables must be strings
        if type(varvalue) is bool:
            if varvalue == True:
                varvalue = '1'
            else:
                varvalue = '0'
        elif type(varvalue) is not str:
            varvalue = str(varvalue)
        os.environ[varname] = varvalue

        if (verbose > 0): print "ENV ",varname," = ",env_dict[varname]
    if ( verbose > 2) : print "Check ",varname," ",env_dict[varname]

def check_required_envvar(*varlist):
    verbose=0
    varlist = varlist[0]   #unpack tuple
    for n in range(len(varlist)):
        if ( verbose > 2): print "checking envvar ",n,varlist[n],str(varlist[n])
        try:
            test = os.environ[varlist[n]]
        except:
            print "ERROR: Required environment variable ",varlist[n]," not found "
            print "       Please set in input file (default namelist) as VAR ",varlist[n]," value "
            exit()


def check_required_dirs(already_exist =[], create_if_nec = [], verbose=3):
    # arguments can be envvar name or just the paths
    filestr = __file__+":check_required_dirs: "
    errstr = "ERROR "+filestr
    if verbose > 1: filestr +" starting"
    for dir_in in already_exist + create_if_nec : 
        if verbose > 1: "\t looking at "+dir_in
 
        if dir_in in os.environ:  
            dir = os.environ[dir_in]
        else:
            if verbose>2: print(" envvar "+dir_in+" not defined")    
            dir = dir_in

        if not os.path.exists(dir):
            if not dir_in in create_if_nec:
                if (verbose>0): 
                    print errstr+dir_in+" = "+dir+" directory does not exist"
                    #print "         and not create_if_nec list: "+create_if_nec
                raise OSError(dir+" directory does not exist")
                exit()
            else:
                print(dir_in+" = "+dir+" created")
                os.makedirs(dir)
        else:
            print("Found "+dir)

def append_html_template(template_file, target_file, template_dict={}, 
    create=False):
    assert os.path.exists(template_file)
    with open(template_file, 'r') as f:
        html_str = f.read()
        html_str = html_str.format(**template_dict)
    if not os.path.exists(target_file):
        if create:
            mode = 'w'
        else:
            raise OSError("Can't find {}".format(target_file))
    else:
        mode = 'a'
    with open(target_file, mode) as f:
        f.write(html_str)

def parse_mdtf_args(frepp_args, cmdline_args, default_args, rel_paths_root='', verbose=0):
    """Parse script options.

    We provide three ways to configure the script. In order of precendence,
    they are:

    1. Parameter substitution via GFDL's internal `frepp` utility; see
       `https://wiki.gfdl.noaa.gov/index.php/FRE_User_Documentation`_.

    2. Through command-line arguments.

    3. Through default values set in a YAML configuration file, by default
       in src/config.yml.

    This function applies the precendence and returns a single dict of the
    actual configuration.

    Args:

    Returns: :obj:`dict` of configuration settings.
    """
    # overwrite defaults with command-line args.
    for section in ['paths', 'settings']:
        for key in default_args[section]:
            if key in cmdline_args:
                default_args[section][key] = cmdline_args[key]
    if 'CODE_ROOT' in cmdline_args:
        # only let this be overridden if we're in a unit test
        rel_paths_root = cmdline_args['CODE_ROOT']

    if 'CASENAME' in cmdline_args:
        # also set up caselist with frepp data
        default_args['case_list'] = [{
            'CASENAME': cmdline_args['CASENAME'],
            'model': 'CMIP_GFDL',
            'variable_convention': 'CMIP_GFDL',
            'FIRSTYR': cmdline_args['FIRSTYR'],
            'LASTYR': cmdline_args['LASTYR'],
            'root_dir': cmdline_args['CASE_ROOT_DIR']
        }]

    # If we're running under frepp, overwrite with that
    # NOTE: this code path currently usued (frepp_args is always None)
    if 'frepp' in cmdline_args and cmdline_args['frepp'] and (frepp_args is not None):
        for section in ['paths', 'settings']:
            for key in default_args[section]:
                if key in frepp_args:
                    default_args[section][key] = frepp_args[key]
        if 'CASENAME' in frepp_args:
            # also set up caselist with frepp data
            default_args['case_list'] = [{
                'CASENAME': frepp_args['CASENAME'],
                'model': 'CMIP_GFDL',
                'variable_convention': 'CMIP_GFDL',
                'FIRSTYR': frepp_args['FIRSTYR'],
                'LASTYR': frepp_args['LASTYR'],
                'root_dir': frepp_args['root_dir']
            }]

    # convert relative to absolute paths
    for key, val in default_args['paths'].items():
        default_args['paths'][key] = resolve_path(val, rel_paths_root)

    return default_args

def set_mdtf_env_vars(config, verbose=0):
    paths = PathManager()
    check_required_dirs(
        already_exist = [paths.CODE_ROOT, paths.MODEL_DATA_ROOT, paths.OBS_DATA_ROOT], 
        create_if_nec = [paths.WORKING_DIR, paths.OUTPUT_DIR], 
        verbose=verbose
        )

    config["envvars"] = config['settings'].copy()
    config["envvars"].update(config['paths'])
    # following are redundant but used by PODs
    config["envvars"]["RGB"] = paths.CODE_ROOT+"/src/rgb"<|MERGE_RESOLUTION|>--- conflicted
+++ resolved
@@ -333,15 +333,10 @@
 
         if ('var_name' in self) and (self.name is None):
             self.name = self.var_name
-<<<<<<< HEAD
-        if ('freq' in self) and (self.date_freq is None):
-            self.date_freq = datelabel.DateFrequency(self.freq)
-=======
             del self.var_name
         if ('freq' in self) and (self.date_freq is None):
             self.date_freq = datelabel.DateFrequency(self.freq)
             del self.freq
->>>>>>> ded6495a
 
     def copy(self, new_name=None):
         temp = super(DataSet, self).copy()
