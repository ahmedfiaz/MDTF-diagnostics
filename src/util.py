"""Common functions and classes used in multiple places in the MDTF code.
Specifically, util.py implements general functionality that's not MDTF-specific.
"""
from __future__ import print_function
import os
import sys
import re
import shlex
import collections
from distutils.spawn import find_executable
if os.name == 'posix' and sys.version_info[0] < 3:
    try:
        import subprocess32 as subprocess
    except ImportError:
        import subprocess
else:
    import subprocess
import signal
import errno
import json
import datelabel

class _Singleton(type):
    """Private metaclass that creates a :class:`~util.Singleton` base class when
    called. This version is copied from <https://stackoverflow.com/a/6798042>_ and
    should be compatible with both Python 2 and 3.
    """
    _instances = {}
    def __call__(cls, *args, **kwargs):
        if cls not in cls._instances:
            cls._instances[cls] = super(_Singleton, cls).__call__(*args, **kwargs)
        return cls._instances[cls]

class Singleton(_Singleton('SingletonMeta', (object,), {})): 
    """Parent class defining the 
    `Singleton <https://en.wikipedia.org/wiki/Singleton_pattern>`_ pattern. We
    use this as safer way to pass around global state.

    Note:
        All child classes, :class:`~util_mdtf.PathManager` and 
        :class:`~util_mdtf.VariableTranslator`,
        are read-only, although this is not enforced. This eliminates most of the
        danger in using Singletons or global state in general.
    """
    @classmethod
    def _reset(cls):
        """Private method of all :class:`~util.Singleton`-derived classes added
        for use in unit testing only. Calling this method on test teardown 
        deletes the instance, so that tests coming afterward will initialize the 
        :class:`~util.Singleton` correctly, instead of getting the state set 
        during previous tests.
        """
        # pylint: disable=maybe-no-member
        if cls in cls._instances:
            del cls._instances[cls]


<<<<<<< HEAD
class PathManager(Singleton):
    """:class:`~util.Singleton` holding root paths for the MDTF code. These are
    set in the ``paths`` section of ``mdtf_settings.json``.
    """
    def __init__(self, config=None, unittest_flag=False):
        self.CODE_ROOT = self._init_dir('CODE_ROOT', config, unittest_flag)
        self.OBS_DATA_ROOT = self._init_dir('OBS_DATA_ROOT', config, unittest_flag)
        self.MODEL_DATA_ROOT = self._init_dir('MODEL_DATA_ROOT', config, unittest_flag)
        self.WORKING_DIR = self._init_dir('WORKING_DIR', config, unittest_flag)
        self.OUTPUT_DIR = self._init_dir('OUTPUT_DIR', config, unittest_flag)
        self._temp_dirs = []
        self.no_overwrite = get_from_config('no_overwrite', config, default=True)

    @staticmethod
    def _init_dir(dir_, config, unittest_flag=False):
        if unittest_flag: # use in unit testing only
            return 'TEST_'+dir_
        else:
            assert dir_ in config['paths'], 'Error: {} not initialized.'.format(dir_)
            return config['paths'][dir_]

    def modelPaths(self, case):
        d = {}
        if isinstance(case, dict):
            name = case['CASENAME']
            yr1 = case['FIRSTYR']
            yr2 = case['LASTYR']
        else:
            name = case.case_name
            yr1 = case.firstyr
            yr2 = case.lastyr
        case_wk_dir = 'MDTF_{}_{}_{}'.format(name, yr1, yr2)
        d['MODEL_DATA_DIR'] = os.path.join(self.MODEL_DATA_ROOT, name)
        d['MODEL_WK_DIR'] = os.path.join(self.WORKING_DIR, case_wk_dir)
        d['MODEL_OUT_DIR'] = os.path.join(self.OUTPUT_DIR, case_wk_dir)
        return d

    def podPaths(self, pod):
        d = {}
        d['POD_CODE_DIR'] = os.path.join(self.CODE_ROOT, 'diagnostics', pod.name)
        d['POD_OBS_DATA'] = os.path.join(self.OBS_DATA_ROOT, pod.name)
        if 'MODEL_WK_DIR' in pod.__dict__:
            d['POD_WK_DIR'] = os.path.join(pod.MODEL_WK_DIR, pod.name)
        if 'MODEL_OUT_DIR' in pod.__dict__:
            d['POD_OUT_DIR'] = os.path.join(pod.MODEL_OUT_DIR, pod.name)
        return d

    def make_tempdir(self, hash_obj=None):
        tempdir_prefix = 'MDTF_temp_'

        temp_root = tempfile.gettempdir()
        if hash_obj is None:
            new_dir = tempfile.mkdtemp(prefix=tempdir_prefix, dir=temp_root)
        elif isinstance(hash_obj, str):
            new_dir = os.path.join(temp_root, tempdir_prefix+hash_obj)
        else:
            # nicer-looking hash representation
            hash_ = hex(hash(hash_obj))
            if hash_ < 0:
                new_dir = 'Y'+str(hash_)[3:]
            else:
                new_dir = 'X'+str(hash_)[3:]
            new_dir = os.path.join(temp_root, tempdir_prefix+new_dir)
        if not os.path.isdir(new_dir):
            os.makedirs(new_dir)
        assert new_dir not in self._temp_dirs
        self._temp_dirs.append(new_dir)
        return new_dir

    def rm_tempdir(self, path):
        assert path in self._temp_dirs
        self._temp_dirs.remove(path)
        print("\tDEBUG: remove temp dir {}".format(path))
        shutil.rmtree(path)

    def cleanup(self):
        for d in self._temp_dirs:
            self.rm_tempdir(d)

class MultiMap(defaultdict):
=======
class MultiMap(collections.defaultdict):
>>>>>>> c49feb1d
    """Extension of the :obj:`dict` class that allows doing dictionary lookups 
    from either keys or values. 
    
    Syntax for lookup from keys is unchanged, ``bd['key'] = 'val'``, while lookup
    from values is done on the `inverse` attribute and returns a set of matching
    keys if more than one match is present: ``bd.inverse['val'] = ['key1', 'key2']``.    
    See <https://stackoverflow.com/a/21894086>_.
    """
    def __init__(self, *args, **kwargs):
        """Initialize :class:`~util.MultiMap` by passing an ordinary :obj:`dict`.
        """
        super(MultiMap, self).__init__(set, *args, **kwargs)
        for key in self.keys():
            super(MultiMap, self).__setitem__(key, coerce_to_iter(self[key], set))

    def __setitem__(self, key, value):
        super(MultiMap, self).__setitem__(key, coerce_to_iter(value, set))

    def get_(self, key):
        if key not in self.keys():
            raise KeyError(key)
        return coerce_from_iter(self[key])
    
    def to_dict(self):
        d = {}
        for key in self.keys():
            d[key] = self.get_(key)
        return d

    def inverse(self):
        d = collections.defaultdict(set)
        for key, val_set in self.iteritems():
            for v in val_set:
                d[v].add(key)
        return dict(d)

    def inverse_get_(self, val):
        # if val not in self.values():
        #     raise KeyError(val)
        temp = self.inverse()
        return coerce_from_iter(temp[val])

<<<<<<< HEAD
class VariableTranslator(Singleton):
    def __init__(self, unittest_flag=False, verbose=0):
        if unittest_flag:
            # value not used, when we're testing will mock out call to read_json
            # below with actual translation table to use for test
            config_files = ['dummy_filename']
        else:
            paths = PathManager()
            glob_pattern = os.path.join(paths.CODE_ROOT, 'src', 'fieldlist_*.json')
            config_files = glob.glob(glob_pattern)


        # always have CF-compliant option, which does no translation
        self.axes = {
            'CF': {
                "lon" : {"axis" : "X", "MDTF_envvar" : "lon_coord"},
                "lat" : {"axis" : "Y", "MDTF_envvar" : "lat_coord"},
                "lev" : {"axis" : "Z", "MDTF_envvar" : "lev_coord"},
                "time" : {"axis" : "T", "MDTF_envvar" : "time_coord"}
        }}
        self.variables = {'CF': dict()}
        self.units = {'CF': dict()}
        for filename in config_files:
            d = read_json(filename)
            for conv in coerce_to_iter(d['convention_name'], list):
                if verbose > 0: 
                    print('XXX found ', conv)
                self.axes[conv] = d.get('axes', dict())
                self.variables[conv] = MultiMap(d.get('var_names', dict()))
                self.units[conv] = MultiMap(d.get('units', dict()))

    def toCF(self, convention, varname_in):
        if convention == 'CF': 
            return varname_in
        assert convention in self.variables, \
            "Variable name translation doesn't recognize {}.".format(convention)
        return self.variables[convention].inverse_get_(varname_in)
    
    def fromCF(self, convention, varname_in):
        if convention == 'CF': 
            return varname_in
        assert convention in self.variables, \
            "Variable name translation doesn't recognize {}.".format(convention)
        return self.variables[convention].get_(varname_in)
=======
>>>>>>> c49feb1d

class Namespace(dict):
    """ A dictionary that provides attribute-style access.

    For example, `d['key'] = value` becomes `d.key = value`. All methods of 
    :obj:`dict` are supported.

    Note: recursive access (`d.key.subkey`, as in C-style languages) is not
        supported.

    Implementation is based on `https://github.com/Infinidat/munch`_.
    """

    # only called if k not found in normal places
    def __getattr__(self, k):
        """ Gets key if it exists, otherwise throws AttributeError.
            nb. __getattr__ is only called if key is not found in normal places.
        """
        try:
            # Throws exception if not in prototype chain
            return object.__getattribute__(self, k)
        except AttributeError:
            try:
                return self[k]
            except KeyError:
                raise AttributeError(k)

    def __setattr__(self, k, v):
        """ Sets attribute k if it exists, otherwise sets key k. A KeyError
            raised by set-item (only likely if you subclass Namespace) will
            propagate as an AttributeError instead.
        """
        try:
            # Throws exception if not in prototype chain
            object.__getattribute__(self, k)
        except AttributeError:
            try:
                self[k] = v
            except:
                raise AttributeError(k)
        else:
            object.__setattr__(self, k, v)

    def __delattr__(self, k):
        """ Deletes attribute k if it exists, otherwise deletes key k. A KeyError
            raised by deleting the key--such as when the key is missing--will
            propagate as an AttributeError instead.
        """
        try:
            # Throws exception if not in prototype chain
            object.__getattribute__(self, k)
        except AttributeError:
            try:
                del self[k]
            except KeyError:
                raise AttributeError(k)
        else:
            object.__delattr__(self, k)

    def __dir__(self):
        return self.keys()
    __members__ = __dir__  # for python2.x compatibility

    def __repr__(self):
        """ Invertible* string-form of a Munch.
            (*) Invertible so long as collection contents are each repr-invertible.
        """
        return '{0}({1})'.format(self.__class__.__name__, dict.__repr__(self))

    def __getstate__(self):
        """ Implement a serializable interface used for pickling.
        See https://docs.python.org/3.6/library/pickle.html.
        """
        return {k: v for k, v in self.items()}

    def __setstate__(self, state):
        """ Implement a serializable interface used for pickling.
        See https://docs.python.org/3.6/library/pickle.html.
        """
        self.clear()
        self.update(state)

    def toDict(self):
        """ Recursively converts a Namespace back into a dictionary.
        """
        return type(self)._toDict(self)

    @classmethod
    def _toDict(cls, x):
        """ Recursively converts a Namespace back into a dictionary.
            nb. As dicts are not hashable, they cannot be nested in sets/frozensets.
        """
        if isinstance(x, dict):
            return dict((k, cls._toDict(v)) for k, v in x.iteritems())
        elif isinstance(x, (list, tuple)):
            return type(x)(cls._toDict(v) for v in x)
        else:
            return x

    @property
    def __dict__(self):
        return self.toDict()

    @classmethod
    def fromDict(cls, x):
        """ Recursively transforms a dictionary into a Namespace via copy.
            nb. As dicts are not hashable, they cannot be nested in sets/frozensets.
        """
        if isinstance(x, dict):
            return cls((k, cls.fromDict(v)) for k, v in x.iteritems())
        elif isinstance(x, (list, tuple)):
            return type(x)(cls.fromDict(v) for v in x)
        else:
            return x

    def copy(self):
        return type(self).fromDict(self)
    __copy__ = copy

    def _freeze(self):
        """Return immutable representation of (current) attributes.

        We do this to enable comparison of two Namespaces, which otherwise would 
        be done by the default method of testing if the two objects refer to the
        same location in memory.
        See `https://stackoverflow.com/a/45170549`_.
        """
        d = self.toDict()
        d2 = {k: repr(d[k]) for k in d}
        FrozenNameSpace = collections.namedtuple('FrozenNameSpace', sorted(d.keys()))
        return FrozenNameSpace(**d2)

    def __eq__(self, other):
        if type(other) is type(self):
            return (self._freeze() == other._freeze())
        else:
            return False

    def __ne__(self, other):
        return (not self.__eq__(other)) # more foolproof

    def __hash__(self):
        return hash(self._freeze())

# ------------------------------------

def strip_comments(str_, delimiter=None):
    if not delimiter:
        return str_
    s = str_.splitlines()
    for i in range(len(s)):
        if s[i].startswith(delimiter):
            s[i] = ''
            continue
        # If delimiter appears quoted in a string, don't want to treat it as
        # a comment. So for each occurrence of delimiter, count number of 
        # "s to its left and only truncate when that's an even number.
        # TODO: handle ' as well as ", for non-JSON applications
        s_parts = s[i].split(delimiter)
        s_counts = [ss.count('"') for ss in s_parts]
        j = 1
        while sum(s_counts[:j]) % 2 != 0:
            j += 1
        s[i] = delimiter.join(s_parts[:j])
    # join lines, stripping blank lines
    return '\n'.join([ss for ss in s if (ss and not ss.isspace())])

def read_json(file_path):
    assert os.path.exists(file_path), \
        "Couldn't find JSON file {}.".format(file_path)
    try:    
        with open(file_path, 'r') as file_:
            str_ = file_.read()
    except IOError:
        print('Fatal IOError when trying to read {}. Exiting.'.format(file_path))
        exit()
    return parse_json(str_)

def parse_json(str_):
    def _utf8_to_ascii(data, ignore_dicts=False):
        # json returns UTF-8 encoded strings by default, but we're in py2 where 
        # everything is ascii. Convert strings to ascii using this solution:
        # https://stackoverflow.com/a/33571117

        # if this is a unicode string, return its string representation
        if isinstance(data, unicode):
            # raise UnicodeDecodeError if file contains non-ascii characters
            return data.encode('ascii', 'strict')
        # if this is a list of values, return list of byteified values
        if isinstance(data, list):
            return [_utf8_to_ascii(item, ignore_dicts=True) for item in data]
        # if this is a dictionary, return dictionary of byteified keys and values
        # but only if we haven't already byteified it
        if isinstance(data, dict) and not ignore_dicts:
            return {
                _utf8_to_ascii(key, ignore_dicts=True): _utf8_to_ascii(value, ignore_dicts=True)
                for key, value in data.iteritems()
            }
        # if it's anything else, return it in its original form
        return data

    str_ = strip_comments(str_, delimiter= '//') # JSONC quasi-standard
    try:
        parsed_json = _utf8_to_ascii(
            json.loads(str_, object_hook=_utf8_to_ascii), ignore_dicts=True
        )
    except UnicodeDecodeError:
        print('{} contains non-ascii characters. Exiting.'.format(str_))
        exit()
    return parsed_json

def write_json(struct, file_path, verbose=0):
    """Wrapping file I/O simplifies unit testing.

    Args:
        struct (:obj:`dict`)
        file_path (:obj:`str`): path of the JSON file to write.
        verbose (:obj:`int`, optional): Logging verbosity level. Default 0.
    """
    try:
        with open(file_path, 'w') as file_obj:
            json.dump(struct, file_obj, 
                sort_keys=True, indent=2, separators=(',', ': '))
    except IOError:
        print('Fatal IOError when trying to write {}. Exiting.'.format(file_path))
        exit()

def pretty_print_json(struct):
    """Pseudo-YAML output for human-readbale debugging output only - 
    not valid JSON"""
    str_ = json.dumps(struct, sort_keys=True, indent=2)
    for char in ['"', ',', '{', '}', '[', ']']:
        str_ = str_.replace(char, '')
    # remove lines containing only whitespace
    return os.linesep.join([s for s in str_.splitlines() if s.strip()]) 

def resolve_path(in_path, root_path=''):
    """Abbreviation to resolve relative paths.

    Args:
        path (:obj:`str`): path to resolve.
        root_path (:obj:`str`, optional): root path to resolve `path` with. If
            not given, resolves relative to `cwd`.

    Returns: Absolute version of `path`, relative to `root_path` if given, 
        otherwise relative to `os.getcwd`.
    """
    path = in_path
    for key, val in os.environ.iteritems():
        path = re.sub(r"\$"+key, val, path)
    if os.path.isabs(path):
        return path
    else:
        if root_path == '':
            root_path = os.getcwd()
        else:
            assert os.path.isabs(root_path)
        return os.path.normpath(os.path.join(root_path, path))

def find_files(root_dir, pattern):
    """Return list of files in `root_dir` matching `pattern`. 

    Wraps the unix `find` command (`locate` would be much faster but there's no
    way to query if its DB is current). 

    Args:
        root_dir (:obj:`str`): Directory to search for files in.
        pattern (:obj:`str`): Patterrn to match. This is a shell globbing pattern,
            not a full regex. Default is to match filenames only, unless the
            pattern contains a directory separator, in which case the match will
            be done on the entire path relative to `root_dir`.

    Returns: :obj:`list` of relative paths to files matching `pattern`. Paths are
        relative to `root_dir`. If no files are found, the list is empty.
    """
    if os.sep in pattern:
        pattern_flag = '-path' # searching whole path
    else:
        pattern_flag = '-name' # search filename only 
    paths = run_command([
        'find', os.path.normpath(root_dir), '-depth', '-type', 'f', 
        pattern_flag, pattern
        ])
    # strip out root_dir part of path: get # of chars in root_dir (plus terminating
    # separator) and return remainder. Could do this with '-printf %P' in GNU find
    # but BSD find (mac os) doesn't have that.
    prefix_length = len(os.path.normpath(root_dir)) + 1 
    return [p[prefix_length:] for p in paths]

def check_executable(exec_name):
    """Tests if <exec_name> is found on the current $PATH.

    Args:
        exec_name (:obj:`str`): Name of the executable to search for.

    Returns: :obj:`bool` True/false if executable was found on $PATH.
    """
    return (find_executable(exec_name) is not None)

def poll_command(command, shell=False, env=None):
    """Runs a shell command and prints stdout in real-time.
    
    Optional ability to pass a different environment to the subprocess. See
    documentation for the Python2 `subprocess 
    <https://docs.python.org/2/library/subprocess.html>`_ module.

    Args:
        command: list of command + arguments, or the same as a single string. 
            See `subprocess` syntax. Note this interacts with the `shell` setting.
        shell (:obj:`bool`, optional): shell flag, passed to Popen, 
            default `False`.
        env (:obj:`dict`, optional): environment variables to set, passed to 
            Popen, default `None`.
    """
    process = subprocess.Popen(
        command, shell=shell, env=env, stdout=subprocess.PIPE)
    while True:
        output = process.stdout.readline()
        if output == '' and process.poll() is not None:
            break
        if output:
            print(output.strip())
    rc = process.poll()
    return rc

class TimeoutAlarm(Exception):
    # dummy exception for signal handling in run_command
    pass

def run_command(command, env=None, cwd=None, timeout=0, dry_run=False):
    """Subprocess wrapper to facilitate running single command without starting
    a shell.

    Note:
        We hope to save some process overhead by not running the command in a
        shell, but this means the command can't use piping, quoting, environment 
        variables, or filename globbing etc.

    See documentation for the Python2 `subprocess 
    <https://docs.python.org/2/library/subprocess.html>`_ module.

    Args:
        command (list of :obj:`str`): List of commands to execute
        env (:obj:`dict`, optional): environment variables to set, passed to 
            `Popen`, default `None`.
        cwd (:obj:`str`, optional): child processes' working directory, passed
            to `Popen`. Default is `None`, which uses parent processes' directory.
        timeout (:obj:`int`, optional): Optionally, kill the command's subprocess
            and raise a CalledProcessError if the command doesn't finish in 
            `timeout` seconds.

    Returns:
        :obj:`list` of :obj:`str` containing output that was written to stdout  
        by each command. Note: this is split on newlines after the fact.

    Raises:
        CalledProcessError: If any commands return with nonzero exit code.
            Stderr for that command is stored in `output` attribute.
    """
    def _timeout_handler(signum, frame):
        raise TimeoutAlarm

    if isinstance(command, basestring):
        command = shlex.split(command)
    cmd_str = ' '.join(command)
    if dry_run:
        print('DRY_RUN: call {}'.format(cmd_str))
        return
    proc = None
    pid = None
    retcode = 1
    stderr = ''
    try:
        proc = subprocess.Popen(
            command, shell=False, env=env, cwd=cwd,
            stdout=subprocess.PIPE, stderr=subprocess.PIPE,
            universal_newlines=True, bufsize=0
        )
        pid = proc.pid
        # py3 has timeout built into subprocess; this is a workaround
        signal.signal(signal.SIGALRM, _timeout_handler)
        signal.alarm(int(timeout))
        (stdout, stderr) = proc.communicate()
        signal.alarm(0)  # cancel the alarm
        retcode = proc.returncode
    except TimeoutAlarm:
        if proc:
            proc.kill()
        retcode = errno.ETIME
        stderr = stderr+"\nKilled by timeout (>{}sec).".format(timeout)
    except Exception as exc:
        if proc:
            proc.kill()
        stderr = stderr+"\nCaught exception {0}({1!r})".format(
            type(exc).__name__, exc.args)
    if retcode != 0:
        print('run_command on {} (pid {}) exit status={}:{}\n'.format(
            cmd_str, pid, retcode, stderr
        ))
        raise subprocess.CalledProcessError(
            returncode=retcode, cmd=cmd_str, output=stderr)
    if '\0' in stdout:
        return stdout.split('\0')
    else:
        return stdout.splitlines()

def run_shell_commands(commands, env=None, cwd=None):
    """Subprocess wrapper to facilitate running multiple shell commands.

    See documentation for the Python2 `subprocess 
    <https://docs.python.org/2/library/subprocess.html>`_ module.

    Args:
        commands (list of :obj:`str`): List of commands to execute
        env (:obj:`dict`, optional): environment variables to set, passed to 
            `Popen`, default `None`.
        cwd (:obj:`str`, optional): child processes' working directory, passed
            to `Popen`. Default is `None`, which uses parent processes' directory.

    Returns:
        :obj:`list` of :obj:`str` containing output that was written to stdout  
        by each command. Note: this is split on newlines after the fact, so if 
        commands give != 1 lines of output this will not map to the list of commands
        given.

    Raises:
        CalledProcessError: If any commands return with nonzero exit code.
            Stderr for that command is stored in `output` attribute.
    """
    proc = subprocess.Popen(
        ['/usr/bin/env', 'bash'],
        shell=False, env=env, cwd=cwd,
        stdin=subprocess.PIPE, stdout=subprocess.PIPE, stderr=subprocess.PIPE,
        universal_newlines=True, bufsize=0
    )
    if isinstance(commands, basestring):
        commands = [commands]
    # Tried many scenarios for executing commands sequentially 
    # (eg with stdin.write()) but couldn't find a solution that wasn't 
    # susceptible to deadlocks. Instead just hand over all commands at once.
    # Only disadvantage is that we lose the ability to assign output to a specfic
    # command.
    (stdout, stderr) = proc.communicate(' && '.join(commands))
    if proc.returncode != 0:
        raise subprocess.CalledProcessError(
            returncode=proc.returncode, cmd=' && '.join(commands), output=stderr)
    return stdout.splitlines()

def coerce_to_iter(obj, coll_type=list):
    assert coll_type in [list, set, tuple] # only supported types for now
    if obj is None:
        return coll_type([])
    elif isinstance(obj, coll_type):
        return obj
    elif hasattr(obj, '__iter__'):
        return coll_type(obj)
    else:
        return coll_type([obj])

def coerce_from_iter(obj):
    if hasattr(obj, '__iter__'):
        if len(obj) == 1:
            return list(obj)[0]
        else:
            return list(obj)
    else:
        return obj

def filter_kwargs(kwarg_dict, function):
    """Given a dict of kwargs, return only those kwargs accepted by function.
    """
<<<<<<< HEAD
    if (not overwrite) and (varname in env_dict): 
        if (verbose > 0): 
            print("Not overwriting ENV {}={}".format(varname,env_dict[varname]))
    else:
        if ('varname' in env_dict) \
            and (env_dict[varname] != varvalue) and (verbose > 0): 
            print("WARNING: setenv {}={} overriding previous setting {}".format(
                varname, varvalue, env_dict[varname]
            ))
        env_dict[varname] = varvalue

        # environment variables must be strings
        if type(varvalue) is bool:
            if varvalue == True:
                varvalue = '1'
            else:
                varvalue = '0'
        elif type(varvalue) is not str:
            varvalue = str(varvalue)
        os.environ[varname] = varvalue

        if (verbose > 0): print("ENV ",varname," = ",env_dict[varname])
    if ( verbose > 2) : print("Check ",varname," ",env_dict[varname])

def check_required_envvar(*varlist):
    verbose=0
    varlist = varlist[0]   #unpack tuple
    for n in range(len(varlist)):
        if ( verbose > 2):
            print("checking envvar ", n, varlist[n], str(varlist[n]))
        try:
            _ = os.environ[varlist[n]]
        except:
            print("ERROR: Required environment variable {} not found.".format(
                varlist[n]
            ))
            exit()


def check_required_dirs(already_exist =[], create_if_nec = [], verbose=1):
    # arguments can be envvar name or just the paths
    filestr = __file__+":check_required_dirs: "
    errstr = "ERROR "+filestr
    if verbose > 1: filestr +" starting"
    for dir_in in already_exist + create_if_nec : 
        if verbose > 1: "\t looking at "+dir_in
 
        if dir_in in os.environ:  
            dir = os.environ[dir_in]
        else:
            if verbose>2: print(" envvar "+dir_in+" not defined")    
            dir = dir_in

        if not os.path.exists(dir):
            if not dir_in in create_if_nec:
                if (verbose>0): 
                    print(errstr+dir_in+" = "+dir+" directory does not exist")
                raise OSError(dir+" directory does not exist")
            else:
                print(dir_in+" = "+dir+" created")
                os.makedirs(dir)
        else:
            print("Found "+dir)

def bump_filename_version(path):
    dir_, file_ = os.path.split(path)
    file_, ext_ = os.path.splitext(file_)
    version = 0
    try_path = path
    while os.path.exists(try_path):
        version = version + 1
        try_path = os.path.join(dir_, ''.join([file_, '.', str(version), ext_]))
    return try_path

def append_html_template(template_file, target_file, template_dict={}, 
    create=True):
    assert os.path.exists(template_file)
    with open(template_file, 'r') as f:
        html_str = f.read()
        html_str = html_str.format(**template_dict)
    if not os.path.exists(target_file):
        if create:
            print("\tDEBUG: write {} to new {}".format(template_file, target_file))
            mode = 'w'
        else:
            raise OSError("Can't find {}".format(target_file))
    else:
        print("\tDEBUG: append {} to {}".format(template_file, target_file))
        mode = 'a'
    with open(target_file, mode) as f:
        f.write(html_str)
=======
    named_args = set(function.func_code.co_varnames)
    # if 'kwargs' in named_args:
    #    return kwarg_dict # presumably can handle anything
    return dict((k, kwarg_dict[k]) for k in named_args \
        if k in kwarg_dict and k not in ['self', 'args', 'kwargs'])
>>>>>>> c49feb1d
<|MERGE_RESOLUTION|>--- conflicted
+++ resolved
@@ -55,90 +55,7 @@
             del cls._instances[cls]
 
 
-<<<<<<< HEAD
-class PathManager(Singleton):
-    """:class:`~util.Singleton` holding root paths for the MDTF code. These are
-    set in the ``paths`` section of ``mdtf_settings.json``.
-    """
-    def __init__(self, config=None, unittest_flag=False):
-        self.CODE_ROOT = self._init_dir('CODE_ROOT', config, unittest_flag)
-        self.OBS_DATA_ROOT = self._init_dir('OBS_DATA_ROOT', config, unittest_flag)
-        self.MODEL_DATA_ROOT = self._init_dir('MODEL_DATA_ROOT', config, unittest_flag)
-        self.WORKING_DIR = self._init_dir('WORKING_DIR', config, unittest_flag)
-        self.OUTPUT_DIR = self._init_dir('OUTPUT_DIR', config, unittest_flag)
-        self._temp_dirs = []
-        self.no_overwrite = get_from_config('no_overwrite', config, default=True)
-
-    @staticmethod
-    def _init_dir(dir_, config, unittest_flag=False):
-        if unittest_flag: # use in unit testing only
-            return 'TEST_'+dir_
-        else:
-            assert dir_ in config['paths'], 'Error: {} not initialized.'.format(dir_)
-            return config['paths'][dir_]
-
-    def modelPaths(self, case):
-        d = {}
-        if isinstance(case, dict):
-            name = case['CASENAME']
-            yr1 = case['FIRSTYR']
-            yr2 = case['LASTYR']
-        else:
-            name = case.case_name
-            yr1 = case.firstyr
-            yr2 = case.lastyr
-        case_wk_dir = 'MDTF_{}_{}_{}'.format(name, yr1, yr2)
-        d['MODEL_DATA_DIR'] = os.path.join(self.MODEL_DATA_ROOT, name)
-        d['MODEL_WK_DIR'] = os.path.join(self.WORKING_DIR, case_wk_dir)
-        d['MODEL_OUT_DIR'] = os.path.join(self.OUTPUT_DIR, case_wk_dir)
-        return d
-
-    def podPaths(self, pod):
-        d = {}
-        d['POD_CODE_DIR'] = os.path.join(self.CODE_ROOT, 'diagnostics', pod.name)
-        d['POD_OBS_DATA'] = os.path.join(self.OBS_DATA_ROOT, pod.name)
-        if 'MODEL_WK_DIR' in pod.__dict__:
-            d['POD_WK_DIR'] = os.path.join(pod.MODEL_WK_DIR, pod.name)
-        if 'MODEL_OUT_DIR' in pod.__dict__:
-            d['POD_OUT_DIR'] = os.path.join(pod.MODEL_OUT_DIR, pod.name)
-        return d
-
-    def make_tempdir(self, hash_obj=None):
-        tempdir_prefix = 'MDTF_temp_'
-
-        temp_root = tempfile.gettempdir()
-        if hash_obj is None:
-            new_dir = tempfile.mkdtemp(prefix=tempdir_prefix, dir=temp_root)
-        elif isinstance(hash_obj, str):
-            new_dir = os.path.join(temp_root, tempdir_prefix+hash_obj)
-        else:
-            # nicer-looking hash representation
-            hash_ = hex(hash(hash_obj))
-            if hash_ < 0:
-                new_dir = 'Y'+str(hash_)[3:]
-            else:
-                new_dir = 'X'+str(hash_)[3:]
-            new_dir = os.path.join(temp_root, tempdir_prefix+new_dir)
-        if not os.path.isdir(new_dir):
-            os.makedirs(new_dir)
-        assert new_dir not in self._temp_dirs
-        self._temp_dirs.append(new_dir)
-        return new_dir
-
-    def rm_tempdir(self, path):
-        assert path in self._temp_dirs
-        self._temp_dirs.remove(path)
-        print("\tDEBUG: remove temp dir {}".format(path))
-        shutil.rmtree(path)
-
-    def cleanup(self):
-        for d in self._temp_dirs:
-            self.rm_tempdir(d)
-
-class MultiMap(defaultdict):
-=======
 class MultiMap(collections.defaultdict):
->>>>>>> c49feb1d
     """Extension of the :obj:`dict` class that allows doing dictionary lookups 
     from either keys or values. 
     
@@ -181,53 +98,6 @@
         temp = self.inverse()
         return coerce_from_iter(temp[val])
 
-<<<<<<< HEAD
-class VariableTranslator(Singleton):
-    def __init__(self, unittest_flag=False, verbose=0):
-        if unittest_flag:
-            # value not used, when we're testing will mock out call to read_json
-            # below with actual translation table to use for test
-            config_files = ['dummy_filename']
-        else:
-            paths = PathManager()
-            glob_pattern = os.path.join(paths.CODE_ROOT, 'src', 'fieldlist_*.json')
-            config_files = glob.glob(glob_pattern)
-
-
-        # always have CF-compliant option, which does no translation
-        self.axes = {
-            'CF': {
-                "lon" : {"axis" : "X", "MDTF_envvar" : "lon_coord"},
-                "lat" : {"axis" : "Y", "MDTF_envvar" : "lat_coord"},
-                "lev" : {"axis" : "Z", "MDTF_envvar" : "lev_coord"},
-                "time" : {"axis" : "T", "MDTF_envvar" : "time_coord"}
-        }}
-        self.variables = {'CF': dict()}
-        self.units = {'CF': dict()}
-        for filename in config_files:
-            d = read_json(filename)
-            for conv in coerce_to_iter(d['convention_name'], list):
-                if verbose > 0: 
-                    print('XXX found ', conv)
-                self.axes[conv] = d.get('axes', dict())
-                self.variables[conv] = MultiMap(d.get('var_names', dict()))
-                self.units[conv] = MultiMap(d.get('units', dict()))
-
-    def toCF(self, convention, varname_in):
-        if convention == 'CF': 
-            return varname_in
-        assert convention in self.variables, \
-            "Variable name translation doesn't recognize {}.".format(convention)
-        return self.variables[convention].inverse_get_(varname_in)
-    
-    def fromCF(self, convention, varname_in):
-        if convention == 'CF': 
-            return varname_in
-        assert convention in self.variables, \
-            "Variable name translation doesn't recognize {}.".format(convention)
-        return self.variables[convention].get_(varname_in)
-=======
->>>>>>> c49feb1d
 
 class Namespace(dict):
     """ A dictionary that provides attribute-style access.
@@ -699,102 +569,8 @@
 def filter_kwargs(kwarg_dict, function):
     """Given a dict of kwargs, return only those kwargs accepted by function.
     """
-<<<<<<< HEAD
-    if (not overwrite) and (varname in env_dict): 
-        if (verbose > 0): 
-            print("Not overwriting ENV {}={}".format(varname,env_dict[varname]))
-    else:
-        if ('varname' in env_dict) \
-            and (env_dict[varname] != varvalue) and (verbose > 0): 
-            print("WARNING: setenv {}={} overriding previous setting {}".format(
-                varname, varvalue, env_dict[varname]
-            ))
-        env_dict[varname] = varvalue
-
-        # environment variables must be strings
-        if type(varvalue) is bool:
-            if varvalue == True:
-                varvalue = '1'
-            else:
-                varvalue = '0'
-        elif type(varvalue) is not str:
-            varvalue = str(varvalue)
-        os.environ[varname] = varvalue
-
-        if (verbose > 0): print("ENV ",varname," = ",env_dict[varname])
-    if ( verbose > 2) : print("Check ",varname," ",env_dict[varname])
-
-def check_required_envvar(*varlist):
-    verbose=0
-    varlist = varlist[0]   #unpack tuple
-    for n in range(len(varlist)):
-        if ( verbose > 2):
-            print("checking envvar ", n, varlist[n], str(varlist[n]))
-        try:
-            _ = os.environ[varlist[n]]
-        except:
-            print("ERROR: Required environment variable {} not found.".format(
-                varlist[n]
-            ))
-            exit()
-
-
-def check_required_dirs(already_exist =[], create_if_nec = [], verbose=1):
-    # arguments can be envvar name or just the paths
-    filestr = __file__+":check_required_dirs: "
-    errstr = "ERROR "+filestr
-    if verbose > 1: filestr +" starting"
-    for dir_in in already_exist + create_if_nec : 
-        if verbose > 1: "\t looking at "+dir_in
- 
-        if dir_in in os.environ:  
-            dir = os.environ[dir_in]
-        else:
-            if verbose>2: print(" envvar "+dir_in+" not defined")    
-            dir = dir_in
-
-        if not os.path.exists(dir):
-            if not dir_in in create_if_nec:
-                if (verbose>0): 
-                    print(errstr+dir_in+" = "+dir+" directory does not exist")
-                raise OSError(dir+" directory does not exist")
-            else:
-                print(dir_in+" = "+dir+" created")
-                os.makedirs(dir)
-        else:
-            print("Found "+dir)
-
-def bump_filename_version(path):
-    dir_, file_ = os.path.split(path)
-    file_, ext_ = os.path.splitext(file_)
-    version = 0
-    try_path = path
-    while os.path.exists(try_path):
-        version = version + 1
-        try_path = os.path.join(dir_, ''.join([file_, '.', str(version), ext_]))
-    return try_path
-
-def append_html_template(template_file, target_file, template_dict={}, 
-    create=True):
-    assert os.path.exists(template_file)
-    with open(template_file, 'r') as f:
-        html_str = f.read()
-        html_str = html_str.format(**template_dict)
-    if not os.path.exists(target_file):
-        if create:
-            print("\tDEBUG: write {} to new {}".format(template_file, target_file))
-            mode = 'w'
-        else:
-            raise OSError("Can't find {}".format(target_file))
-    else:
-        print("\tDEBUG: append {} to {}".format(template_file, target_file))
-        mode = 'a'
-    with open(target_file, mode) as f:
-        f.write(html_str)
-=======
     named_args = set(function.func_code.co_varnames)
     # if 'kwargs' in named_args:
     #    return kwarg_dict # presumably can handle anything
     return dict((k, kwarg_dict[k]) for k in named_args \
-        if k in kwarg_dict and k not in ['self', 'args', 'kwargs'])
->>>>>>> c49feb1d
+        if k in kwarg_dict and k not in ['self', 'args', 'kwargs'])