--- conflicted
+++ resolved
@@ -5,11 +5,7 @@
 dependencies:
 - python=2.7
 - subprocess32
-<<<<<<< HEAD
 - numpy=1.16.5
-=======
-- numpy
->>>>>>> 1ff31602
 - scipy
 - matplotlib
 - netCDF4
