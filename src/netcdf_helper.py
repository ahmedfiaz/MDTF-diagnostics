from __future__ import print_function
import os
import sys
import shutil
if os.name == 'posix' and sys.version_info[0] < 3:
    try:
        import subprocess32 as subprocess
    except ImportError:
        import subprocess
else:
    import subprocess
import datelabel
import util
import util_mdtf
import StringIO
import xml.etree.ElementTree as ET

class NetcdfHelper(object):
    def __init__(self):
        raise NotImplementedError(
            """NetcdfHelper is a stub defining method signatures for netcdf 
            manipulation wrapper functions, and shouldn't be called directly."""
            )

    @classmethod
    def nc_check_environ(cls):
        pass

    @classmethod
    def nc_cat_chunks(cls, chunk_list, out_file=None, cwd=None, dry_run=False):
        raise NotImplementedError(
            """NetcdfHelper is a stub defining method signatures for netcdf 
            manipulation wrapper functions, and shouldn't be called directly."""
            )

    @classmethod
    def nc_crop_time_axis(cls, time_var_name, date_range, 
        in_file=None, out_file=None, cwd=None, dry_run=False):
        raise NotImplementedError(
            """NetcdfHelper is a stub defining method signatures for netcdf 
            manipulation wrapper functions, and shouldn't be called directly."""
            )

    @classmethod
    def nc_extract_level(cls):
        raise NotImplementedError(
            """NetcdfHelper is a stub defining method signatures for netcdf 
            manipulation wrapper functions, and shouldn't be called directly."""
            )

    @classmethod
    def ncdump_h(cls, in_file=None, cwd=None, dry_run=False):
        raise NotImplementedError(
            """NetcdfHelper is a stub defining method signatures for netcdf 
            manipulation wrapper functions, and shouldn't be called directly."""
            )
            
    @classmethod
    def nc_get_attribute(cls, attr_name, in_file=None, cwd=None, dry_run=False):
        """Return dict of variables and values of a given attribute.
        
        If the attribute is not defined for the variable (or is the empty string), 
        it's not included in the returned dict.
        """
        d = cls.ncdump_h(in_file=in_file, cwd=cwd, dry_run=dry_run)
        dd = dict()
        for var in d['variables']:
            if d['variables'][var].get(attr_name, None):
                dd[var] = d['variables'][var][attr_name]
        return dd

    @classmethod
    def nc_get_axes_attributes(cls, var, in_file=None, cwd=None, dry_run=False):
        """Return variable names corresponding to an axis attribute.
        """
        d = cls.ncdump_h(in_file=in_file, cwd=cwd, dry_run=dry_run)
        dd = dict()
        if var not in d['variables']:
            print("Can't find variable {} in {}.".format(var, in_file))
            return dd
        if 'shape' not in d['variables'][var]:
            print("Can't find shape attribute for {} in {}.".format(var, in_file))
            return dd
        for ax in d['variables'][var]['shape']:
            assert ax in d['variables']
            dd[ax] = d['variables'][ax].copy() # copy dict of all attributes
        return dd


def _nco_outfile_decorator(function):
    """Wrapper handling cleanup for NCO operations that modify files.
    NB must come between classmethod and base function definition.
    See https://stackoverflow.com/a/18732038. 
    """
    def wrapper(*args, **kwargs):
        if 'out_file' not in kwargs or kwargs['out_file'] is None:
            kwargs['out_file'] = 'MDTF_NCO_temp.nc'
            move_back = True
        else:
            move_back = False
        if 'cwd' not in kwargs:
            kwargs['cwd'] = None
        if 'in_file' not in kwargs:
            print("nchelper didn't get in_file: {}".format(kwargs))
            raise AssertionError()
        
        # only pass func the keyword arguments it accepts
        named_args = function.func_code.co_varnames
        fkwargs = dict((k, kwargs[k]) for k in named_args if k in kwargs)
        result = function(*args, **fkwargs)
        
        if move_back:
            # manually move file back 
            if kwargs.get('dry_run', False):
                print('DRY_RUN: move {} to {}'.format(
                    kwargs['out_file'], kwargs['in_file']))
            else:
                if kwargs['cwd']:
                    cwd = os.getcwd()
                    os.chdir(kwargs['cwd'])
                os.remove(kwargs['in_file'])
                shutil.move(kwargs['out_file'], kwargs['in_file'])
                if kwargs['cwd']:
                    os.chdir(cwd)
        return result
    return wrapper

class NcoNetcdfHelper(NetcdfHelper):
    # Just calls command-line utilities, doesn't use PyNCO bindings

    _run_command = staticmethod(util.run_command)

    @classmethod
    def nc_check_environ(cls):
        # check nco exists
        if not util.check_executable('ncks'):
            raise OSError('NCO utilities not found on $PATH.')

    @classmethod
    def nc_cat_chunks(cls, chunk_list, out_file=None, cwd=None, dry_run=False):
        # not running in shell, so can't use glob expansion.
        cls._run_command(['ncrcat', '-O'] + chunk_list + [out_file], 
            cwd=cwd, dry_run=dry_run
        )

    @classmethod
    @_nco_outfile_decorator
    def nc_crop_time_axis(cls, time_var_name, date_range, 
        in_file=None, out_file=None, cwd=None, dry_run=False):
        # don't need to quote time strings in args to ncks because it's not 
        # being called by a shell
        cls._run_command(
            ['ncks', '-O', '-d', "{},{},{}".format(
                time_var_name, 
                date_range.start.isoformat(),
                date_range.end.isoformat()
            ), in_file, out_file],
            cwd=cwd, dry_run=dry_run
        )

    @classmethod
    def ncdump_h(cls, in_file=None, cwd=None, dry_run=False):
        """Return header information for all variables in a file.
        """
        def _parse_xml_wrapper(str_):
            # strips namespaces; https://stackoverflow.com/a/25920989
            # https://stackoverflow.com/a/53738357 would be more robust, but for
            # some reason I can't reproduce it
            f_obj = StringIO.StringIO(str_)
            it = ET.iterparse(f_obj)
            for _, el in it:
                if '}' in el.tag:
                    el.tag = el.tag.split('}', 1)[1]  # strip all namespaces
                for at in el.attrib.keys(): # strip namespaces of attributes too
                    if '}' in at:
                        newat = at.split('}', 1)[1]
                        el.attrib[newat] = el.attrib[at]
                        del el.attrib[at]
            return it.root

        d = {'dimensions': dict(), 'variables':dict()}
        if dry_run:
            return d # dummy answer
        # JSON output for -m is malformed in NCO <=4.5.4, verified OK for 4.7.6
        xml_str = util.run_command(
            ['ncks', '--xml', '-m', in_file],
            cwd=cwd, dry_run=dry_run
        )
        root = _parse_xml_wrapper('\n'.join(xml_str))
        for dim in root.iter('dimension'):
            d['dimensions'][dim.attrib['name']] = int(dim.attrib['length'])
        dv = d['variables']
        for var in root.iter('variable'):
            k = var.attrib['name']
            dv[k] = var.attrib.copy()
            del dv[k]['name']
            for att in var:
                if 'name' not in att.attrib or 'value' not in att.attrib:
                    continue
                dv[k][att.attrib['name']] = att.attrib['value']
            if dv[k].get('shape', None):
                dv[k]['shape'] = dv[k]['shape'].split(' ')
        return d

    @classmethod
    @_nco_outfile_decorator
    def nc_change_variable_units(cls, new_units_dict,
        in_file=None, out_file=None, cwd=None, dry_run=False):
        """Unit conversion of several variables in a file.

        See http://nco.sourceforge.net/nco.html#UDUnits-script. Requires
        NCO > 4.6.3.
        """
        # ncap2 errors if var doesn't have a units attribute, and will do 
        # processing even if new units are the same as old, so filter these 
        # cases out first.
        d = cls.nc_get_attribute('units', in_file=in_file, cwd=cwd, dry_run=dry_run)
        dd = dict()
        for var, unit in new_units_dict.iteritems():
            if var not in d:
                print(("Warning: no unit attribute for {} in {}."
                    " Skipping unit conversion").format(var, in_file))
            elif d[var] != unit:
                dd[var] = unit
        cmd_string = '{var}=udunits({var},"{unit}");{var}@units="{unit}";'
        cmds = [cmd_string.format(var=k, unit=v) for k,v in dd.iteritems()]
        if cmds:
            cls._run_command(
                ['ncap2', '-O', '-s', ''.join(cmds), in_file, out_file],
                cwd=cwd, dry_run=dry_run
            )

    @classmethod
    def nc_dump_axis(cls, ax_name, in_file=None, cwd=None, dry_run=False):
        # OK for 4.7.6, works on 4.5.4 if "--trd" flag removed
        ax_vals = util.run_command(
            ['ncks','-H','-V','-v', ax_name, in_file],
            cwd=cwd, dry_run=dry_run
        )
        return [float(val) for val in ax_vals if val]


<<<<<<< HEAD
class CondancoNetcdfHelper(NcoNetcdfHelper):
    # Just calls command-line utilities, doesn't use PyNCO bindings

    @staticmethod
    def run_conda_command(command,
        env=None, cwd=None, timeout=0, dry_run=False):
        paths = util_mdtf.PathManager()
        if type(command) != str:
            # quote arguments with spaces
            # need to do more (escaping etc.) for this to be bulletproof
            #command = ' '.join(["'"+s+"'" if (' ' in s) else s for s in command])
            command = ' '.join(command)
        # Following workaround needed for Anaconda UDUnits on tcsh only
        # see https://github.com/conda-forge/nco-feedstock/issues/103
        # if not os.environ.get('UDUNITS2_XML_PATH', None):
        #     os.environ['UDUNITS2_XML_PATH'] = \
        #         os.environ['CONDA_PREFIX'] + "/share/udunits/udunits2.xml"
        command = ("source {}/src/conda_init.sh {} > /dev/null "
            "&& conda activate {} && {}").format(
            paths.CODE_ROOT, paths.conda_root, 
            os.path.join(paths.conda_env_root, '_MDTF-diagnostics-base'),
            command
        )
        print('\tDEBUG: '+command)
        proc = subprocess.Popen(['bash', '-i', '-c', command],
            shell=False, env=env, cwd=cwd,
            stdin=subprocess.PIPE, stdout=subprocess.PIPE, stderr=subprocess.PIPE,
            universal_newlines=True, bufsize=0
        )
        pid = proc.pid
        # Tried many scenarios for executing commands sequentially 
        # (eg with stdin.write()) but couldn't find a solution that wasn't 
        # susceptible to deadlocks. Instead just hand over all commands at once.
        # Only disadvantage is that we lose the ability to assign output to a specfic
        # command.
        #(stdout, stderr) = proc.communicate(' && '.join(commands))
        (stdout, stderr) = proc.communicate()
        retcode = proc.returncode
        if retcode != 0:
            print('run_conda_command on {} (pid {}) exit status={}:{}\n'.format(
                command, pid, retcode, stderr
            ))
            raise subprocess.CalledProcessError(
                returncode=retcode, cmd=command, output=stderr)
        if '\0' in stdout:
            return stdout.split('\0')
        else:
            return stdout.splitlines()

    _run_command = run_conda_command

    @classmethod
    @_nco_outfile_decorator
    def nc_crop_time_axis(cls, time_var_name, date_range, 
        in_file=None, out_file=None, cwd=None, dry_run=False):
        # now we need to quote time strings
        cls._run_command(
            ['ncks', '-O', '-d', "{},'{}','{}'".format(
                time_var_name, 
                date_range.start.isoformat(),
                date_range.end.isoformat()
            ), in_file, out_file],
            cwd=cwd, dry_run=dry_run
        )


=======
>>>>>>> 714fd725
class CdoNetcdfHelper(NetcdfHelper):
    pass<|MERGE_RESOLUTION|>--- conflicted
+++ resolved
@@ -240,74 +240,5 @@
         return [float(val) for val in ax_vals if val]
 
 
-<<<<<<< HEAD
-class CondancoNetcdfHelper(NcoNetcdfHelper):
-    # Just calls command-line utilities, doesn't use PyNCO bindings
-
-    @staticmethod
-    def run_conda_command(command,
-        env=None, cwd=None, timeout=0, dry_run=False):
-        paths = util_mdtf.PathManager()
-        if type(command) != str:
-            # quote arguments with spaces
-            # need to do more (escaping etc.) for this to be bulletproof
-            #command = ' '.join(["'"+s+"'" if (' ' in s) else s for s in command])
-            command = ' '.join(command)
-        # Following workaround needed for Anaconda UDUnits on tcsh only
-        # see https://github.com/conda-forge/nco-feedstock/issues/103
-        # if not os.environ.get('UDUNITS2_XML_PATH', None):
-        #     os.environ['UDUNITS2_XML_PATH'] = \
-        #         os.environ['CONDA_PREFIX'] + "/share/udunits/udunits2.xml"
-        command = ("source {}/src/conda_init.sh {} > /dev/null "
-            "&& conda activate {} && {}").format(
-            paths.CODE_ROOT, paths.conda_root, 
-            os.path.join(paths.conda_env_root, '_MDTF-diagnostics-base'),
-            command
-        )
-        print('\tDEBUG: '+command)
-        proc = subprocess.Popen(['bash', '-i', '-c', command],
-            shell=False, env=env, cwd=cwd,
-            stdin=subprocess.PIPE, stdout=subprocess.PIPE, stderr=subprocess.PIPE,
-            universal_newlines=True, bufsize=0
-        )
-        pid = proc.pid
-        # Tried many scenarios for executing commands sequentially 
-        # (eg with stdin.write()) but couldn't find a solution that wasn't 
-        # susceptible to deadlocks. Instead just hand over all commands at once.
-        # Only disadvantage is that we lose the ability to assign output to a specfic
-        # command.
-        #(stdout, stderr) = proc.communicate(' && '.join(commands))
-        (stdout, stderr) = proc.communicate()
-        retcode = proc.returncode
-        if retcode != 0:
-            print('run_conda_command on {} (pid {}) exit status={}:{}\n'.format(
-                command, pid, retcode, stderr
-            ))
-            raise subprocess.CalledProcessError(
-                returncode=retcode, cmd=command, output=stderr)
-        if '\0' in stdout:
-            return stdout.split('\0')
-        else:
-            return stdout.splitlines()
-
-    _run_command = run_conda_command
-
-    @classmethod
-    @_nco_outfile_decorator
-    def nc_crop_time_axis(cls, time_var_name, date_range, 
-        in_file=None, out_file=None, cwd=None, dry_run=False):
-        # now we need to quote time strings
-        cls._run_command(
-            ['ncks', '-O', '-d', "{},'{}','{}'".format(
-                time_var_name, 
-                date_range.start.isoformat(),
-                date_range.end.isoformat()
-            ), in_file, out_file],
-            cwd=cwd, dry_run=dry_run
-        )
-
-
-=======
->>>>>>> 714fd725
 class CdoNetcdfHelper(NetcdfHelper):
     pass