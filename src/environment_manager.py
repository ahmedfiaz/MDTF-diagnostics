--- conflicted
+++ resolved
@@ -128,14 +128,8 @@
         if stderr is None:
             stderr = subprocess.STDOUT
         run_cmds = util.coerce_to_iter(cmd_list, list)
-<<<<<<< HEAD
         if self.test_mode:
             run_cmds = ['echo "TEST MODE: call {}"'.format('; '.join(run_cmds))]
-=======
-        run_cmd_str = '; '.join(run_cmds) # for logging only
-        if self.test_mode:
-            run_cmds = ['echo "TEST MODE: call {}"'.format(run_cmd_str)]
->>>>>>> 4f6935ca
         commands = self.activate_env_commands(env_name) \
             + run_cmds \
             + self.deactivate_env_commands(env_name)
@@ -144,11 +138,7 @@
             for cmd in commands:
                 print('TEST MODE: call {}'.format(cmd))
         else:
-<<<<<<< HEAD
             print("Calling : {}".format(run_cmds[-1]))
-=======
-            print("Calling : {}".format(run_cmd_str))
->>>>>>> 4f6935ca
         commands = ' && '.join([s for s in commands if s])
 
         # Need to run bash explicitly because 'conda activate' sources 
