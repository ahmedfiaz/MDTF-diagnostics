from __future__ import print_function
import os
import sys
import re
if os.name == 'posix' and sys.version_info[0] < 3:
    try:
        import subprocess32 as subprocess
    except ImportError:
        import subprocess
else:
    import subprocess
from collections import defaultdict, namedtuple
from itertools import chain
from operator import attrgetter, itemgetter
from abc import ABCMeta, abstractmethod, abstractproperty
import datelabel
import util
import conflict_resolution as choose
import cmip6
from data_manager import DataSet, DataManager, DataAccessError
from environment_manager import VirtualenvEnvironmentManager, CondaEnvironmentManager
from shared_diagnostic import Diagnostic, PodRequirementFailure
from netcdf_helper import NcoNetcdfHelper # only option currently implemented

class ModuleManager(util.Singleton):
    _current_module_versions = {
        'python':   'python/2.7.12',
        'ncl':      'ncarg/6.5.0',
        'r':        'R/3.4.4',
        'anaconda': 'anaconda2/5.1',
        'gcp':      'gcp/2.3',
        'nco':      'nco/4.7.6', # most recent version common to PPAN and workstations
        'netcdf':   'netcdf/4.2'
    }

    def __init__(self):
        if 'MODULESHOME' not in os.environ:
            # could set from module --version
            raise OSError(("Unable to determine how modules are handled "
                "on this host."))
        if not os.environ.has_key('LOADEDMODULES'):
            os.environ['LOADEDMODULES'] = ''

        # capture the modules the user has already loaded once, when we start up,
        # so that we can restore back to this state in revert_state()
        self.user_modules = set(self._list())
        self.modules_i_loaded = set()

    def _module(self, *args):
        # based on $MODULESHOME/init/python.py
        if type(args[0]) == type([]):
            args = args[0]
        else:
            args = list(args)
        cmd = '{}/bin/modulecmd'.format(os.environ['MODULESHOME'])
        proc = subprocess.Popen([cmd, 'python'] + args, stdout=subprocess.PIPE)
        (output, error) = proc.communicate()
        if proc.returncode != 0:
            raise subprocess.CalledProcessError(
                returncode=proc.returncode, 
                cmd=' '.join([cmd, 'python'] + args), output=error)
        exec output

    def _parse_names(self, *module_names):
        return [m if ('/' in m) else self._current_module_versions[m] \
            for m in module_names]

    def load(self, *module_names):
        """Wrapper for module load.
        """
        mod_names = self._parse_names(*module_names)
        for mod_name in mod_names:
            if mod_name not in self.modules_i_loaded:
                self.modules_i_loaded.add(mod_name)
                self._module(['load', mod_name])

    def load_commands(self, *module_names):
        return ['module load {}'.format(m) \
            for m in self._parse_names(*module_names)]

    def unload(self, *module_names):
        """Wrapper for module unload.
        """
        mod_names = self._parse_names(*module_names)
        for mod_name in mod_names:
            if mod_name in self.modules_i_loaded:
                self.modules_i_loaded.discard(mod_name)
                self._module(['unload', mod_name])

    def unload_commands(self, *module_names):
        return ['module unload {}'.format(m) \
            for m in self._parse_names(*module_names)]

    def _list(self):
        """Wrapper for module list.
        """
        return os.environ['LOADEDMODULES'].split(':')
    
    def revert_state(self):
        mods_to_unload = self.modules_i_loaded.difference(self.user_modules)
        for mod in mods_to_unload:
            self._module(['unload', mod])
        # User's modules may have been unloaded if we loaded a different version
        for mod in self.user_modules:
            self._module(['load', mod])
        assert set(self._list()) == self.user_modules


class GfdlDiagnostic(Diagnostic):
    """Wrapper for Diagnostic that adds writing a placeholder directory to the
    output as a lockfile if we're running in frepp cooperative mode.
    """
    # hack because we can't pass config to init easily
    _config = None

    def __init__(self, pod_name, verbose=0):
        super(GfdlDiagnostic, self).__init__(pod_name, verbose)
        self._has_placeholder = False

    def setUp(self, verbose=0):
        # pylint: disable=maybe-no-member
        try:
            super(GfdlDiagnostic, self).setUp(verbose)
            make_placeholder_dir(
                self.POD_OUT_DIR,
                timeout=util.get_from_config('file_transfer_timeout', self._config),
                dry_run=util.get_from_config('dry_run', self._config)
            )
            self._has_placeholder = True
        except PodRequirementFailure:
            raise

    def tearDown(self, verbose=0):
        # only run teardown (including logging error on index.html) if POD ran
        if self._has_placeholder:
            super(GfdlDiagnostic, self).tearDown(verbose)

class GfdlvirtualenvEnvironmentManager(VirtualenvEnvironmentManager):
    # Use module files to switch execution environments, as defined on 
    # GFDL workstations and PP/AN cluster.

    def __init__(self, config, verbose=0):
        _ = ModuleManager()
        super(GfdlvirtualenvEnvironmentManager, self).__init__(config, verbose)

    # manual-coded logic like this is not scalable
    def set_pod_env(self, pod):
        keys = [s.lower() for s in pod.required_programs]
        if pod.name == 'convective_transition_diag':
            pod.env = 'py_convective_transition_diag'
        elif pod.name == 'MJO_suite':
            pod.env = 'ncl_MJO_suite'
        elif ('r' in keys) or ('rscript' in keys):
            pod.env = 'r_default'
        elif 'ncl' in keys:
            pod.env = 'ncl'
        else:
            pod.env = 'py_default'

    # this is totally not scalable
    _module_lookup = {
        'ncl': ['ncl'],
        'r_default': ['r'],
        'py_default': ['python'],
        'py_convective_transition_diag': ['python', 'ncl'],
        'ncl_MJO_suite': ['ncl', 'nco']
    }

    def create_environment(self, env_name):
        modMgr = ModuleManager()
        modMgr.load(self._module_lookup[env_name])
        super(GfdlvirtualenvEnvironmentManager, \
            self).create_environment(env_name)

    def activate_env_commands(self, pod):
        modMgr = ModuleManager()
        mod_list = modMgr.load_commands(self._module_lookup[pod.env])
        return ['source $MODULESHOME/init/bash'] \
            + mod_list \
            + super(GfdlvirtualenvEnvironmentManager, self).activate_env_commands(pod)

    def deactivate_env_commands(self, pod):
        modMgr = ModuleManager()
        mod_list = modMgr.unload_commands(self._module_lookup[pod.env])
        return super(GfdlvirtualenvEnvironmentManager, \
            self).deactivate_env_commands(pod) + mod_list

    def tearDown(self):
        super(GfdlvirtualenvEnvironmentManager, self).tearDown()
        modMgr = ModuleManager()
        modMgr.revert_state()

class GfdlcondaEnvironmentManager(CondaEnvironmentManager):
    # Use mdteam's anaconda2
    def __init__(self, config, verbose=0):
        super(GfdlcondaEnvironmentManager, self).__init__(config, verbose)

    def _call_conda_create(self, env_name):
        raise Exception(("Trying to create conda env {} "
            "in read-only mdteam account.").format(env_name)
        )

def GfdlautoDataManager(case_dict, config={}, DateFreqMixin=None):
    """Wrapper for dispatching DataManager based on inputs.
    """
    drs_partial_directory_regex = re.compile(r"""
        .*CMIP6
        (/(?P<activity_id>\w+))?
        (/(?P<institution_id>[a-zA-Z0-9_-]+))?
        (/(?P<source_id>[a-zA-Z0-9_-]+))?
        (/(?P<experiment_id>[a-zA-Z0-9_-]+))?
        (/(?P<member_id>\w+))?
        (/(?P<table_id>\w+))?
        (/(?P<variable_id>\w+))?
        (/(?P<grid_label>\w+))?
        (/v(?P<version_date>\d+))?
        /?                      # maybe final separator
    """, re.VERBOSE)

    if 'root_dir' in case_dict \
        and os.path.normpath(case_dict['root_dir']).endswith(os.sep+'pp'):
        return GfdlppDataManager(case_dict, config, DateFreqMixin)
    elif ('experiment_id' in case_dict or 'experiment' in case_dict) \
        and ('source_id' in case_dict or 'model' in case_dict):
        return Gfdludacmip6DataManager(case_dict, config, DateFreqMixin)
    elif 'root_dir' in case_dict and 'CMIP6' in case_dict['root_dir']:
        match = re.match(drs_partial_directory_regex, case_dict['root_dir'])
        if match:
            case_dict.update(match.groupdict())
        return Gfdludacmip6DataManager(case_dict, config, DateFreqMixin)
    elif 'root_dir' in case_dict:
        return GfdlppDataManager(case_dict, config, DateFreqMixin)
    else:
        raise Exception("Don't know how to dispatch DataManager based on input.")


class GfdlarchiveDataManager(DataManager):
    __metaclass__ = ABCMeta
    def __init__(self, case_dict, config={}, DateFreqMixin=None):
        # load required modules
        modMgr = ModuleManager()
        modMgr.load('gcp', 'nco') # should refactor
        config['settings']['netcdf_helper'] = 'NcoNetcdfHelper'
        self.coop_mode = config['settings']['frepp']

        super(GfdlarchiveDataManager, self).__init__(case_dict, config, DateFreqMixin)
        assert ('root_dir' in case_dict)
        assert os.path.isdir(case_dict['root_dir'])
        self.root_dir = case_dict['root_dir']
        self.tape_filesystem = is_on_tape_filesystem(self.root_dir)

    DataKey = namedtuple('DataKey', ['name_in_model', 'date_freq'])  
    def dataset_key(self, dataset):
        return self.DataKey(
            name_in_model=dataset.name_in_model, 
            date_freq=str(dataset.date_freq)
        )

    @abstractmethod
    def undecided_key(self, dataset):
        pass

    @abstractmethod
    def parse_relative_path(self, subdir, filename):
        pass

    def _listdir(self, dir_):
        # print("\t\tDEBUG: listdir on ...{}".format(dir_[len(self.root_dir):]))
        return os.listdir(dir_)

    def _list_filtered_subdirs(self, dirs_in, subdir_filter=None):
        subdir_filter = util.coerce_to_iter(subdir_filter, set)
        found_dirs = []
        for dir_ in dirs_in:
            found_subdirs = {d for d \
                in self._listdir(os.path.join(self.root_dir, dir_)) \
                if not (d.startswith('.') or d.endswith('.nc'))
            }
            if subdir_filter:
                found_subdirs = found_subdirs.intersection(subdir_filter)
            if not found_subdirs:
                print("\tCouldn't find subdirs (in {}) at {}, skipping".format(
                    subdir_filter, os.path.join(self.root_dir, dir_)
                ))
                continue
            found_dirs.extend([
                os.path.join(dir_, subdir_) for subdir_ in found_subdirs \
                if os.path.isdir(os.path.join(self.root_dir, dir_, subdir_))
            ])
        return found_dirs

    @abstractmethod
    def subdirectory_filters(self):
        pass

    def _query_data(self):
        """XXX UPDATE DOCSTRING 
        Populate _remote_data attribute with list of candidate files.

        Specifically, if a <component> and <chunk_freq> subdirectory has all the
        requested data, return paths to all files we *would* need in that 
        subdirectory. The decision of which <component> and <chunk_freq> to use
        is made in :meth:`~gfdl.GfdlppDataManager.plan_data_fetching` 
        because it requires comparing the files found for *all* requested datasets.
        """
        self._component_map = defaultdict(list)

        # match files ending in .nc only if they aren't of the form .tile#.nc
        # (negative lookback) 
        regex_no_tiles = re.compile(r".*(?<!\.tile\d)\.nc$")

        pathlist = ['']
        for filter_ in self.subdirectory_filters():
            pathlist = self._list_filtered_subdirs(pathlist, filter_)
        for dir_ in pathlist:
            file_lookup = defaultdict(list)
            dir_contents = self._listdir(os.path.join(self.root_dir, dir_))
            dir_contents = list(filter(regex_no_tiles.search, dir_contents))
            files = []
            for f in dir_contents:
                try:
                    files.append(self.parse_relative_path(dir_, f))
                except ValueError as exc:
                    print('\tDEBUG:', exc)
                    #print('\t\tDEBUG: ', exc, '\n\t\t', os.path.join(self.root_dir, dir_), f)
                    continue
            for ds in files:
                data_key = self.dataset_key(ds)
                file_lookup[data_key].append(ds)
            for data_key in self.data_keys:
                if data_key not in file_lookup:
                    continue
                try:
                    files_date_range = datelabel.DateRange( \
                        [f.date_range for f in file_lookup[data_key]])
                except ValueError:
                    # Date range of remote files doesn't contain analysis range or 
                    # is noncontiguous; should probably log an error
                    continue
                if not files_date_range.contains(self.date_range):
                    # should log warning
                    continue
                for ds in file_lookup[data_key]:
                    if ds.date_range in self.date_range:
                        d_key = self.dataset_key(ds)
                        assert data_key == d_key
                        u_key = self.undecided_key(ds)
                        self.data_files[data_key].update([u_key])
                        self._component_map[u_key, data_key].append(ds)

    def query_dataset(self, dataset):
        # all the work done by _query_data
        pass

    @abstractmethod
    def _decide_allowed_components(self):
        pass

    def plan_data_fetch_hook(self):
        """Filter files on model component and chunk frequency.
        """
        d_to_u_dict = self._decide_allowed_components()
        for data_key in self.data_keys:
            u_key = d_to_u_dict[data_key]
            print("Selected {} for {} @ {}".format(
                u_key, data_key.name_in_model, data_key.date_freq)
            )
            # check we didn't eliminate everything:
            assert self._component_map[u_key, data_key] 
            self.data_files[data_key] = self._component_map[u_key, data_key]

        paths = set()
        for data_key in self.data_keys:
            for f in self.data_files[data_key]:
                paths.add(f._remote_data)
        if self.tape_filesystem:
            print("start dmget of {} files".format(len(paths)))
            util.run_command(['dmget','-t','-v'] + list(paths),
                timeout= len(paths) * self.file_transfer_timeout,
                dry_run=self.dry_run
            ) 
            print("end dmget")

    def local_data_is_current(self, dataset):
        """Test whether data is current based on filesystem modification dates.

        TODO:
        - Throw an error if local copy has been modified after remote copy. 
        - Handle case where local data involves processing of remote data, like
            ncrcat'ing. Copy raw remote files to temp directory if we need to 
            process?
        - gcp --sync does this already.
        """
        return False
        # return os.path.getmtime(dataset._local_data) \
        #     >= os.path.getmtime(dataset._remote_data)

    def remote_data_list(self):
        """Process list of requested data to make data fetching efficient.
        """
        return sorted(self.data_keys.keys())

    def _fetch_exception_handler(self, exc):
        print(exc)
        # iterating over the keys themselves, so that will be what's passed 
        # in the exception
        for pod in self.data_pods[exc.dataset]:
            print("\tSkipping pod {} due to data fetch error.".format(pod.name))
            pod.skipped = exc

    def fetch_dataset(self, d_key, method='auto'):
        """Copy files to temporary directory and combine chunks.
        """
        # pylint: disable=maybe-no-member
        (cp_command, smartsite) = self._determine_fetch_method(method)
        dest_path = self.local_path(d_key)
        dest_dir = os.path.dirname(dest_path)
        # ncrcat will error instead of creating destination directories
        if not os.path.exists(dest_dir):
            os.makedirs(dest_dir)
        # GCP can't copy to home dir, so always copy to temp
        paths = util.PathManager()
        work_dir = paths.make_tempdir(hash_obj = d_key)
        remote_files = sorted( # cast from set to list so we can go in chrono order
            list(self.data_files[d_key]), key=lambda ds: ds.date_range.start
            ) 

        # copy remote files
        # TODO: Do something intelligent with logging, caught OSErrors
        for f in remote_files:
            print("\tcopying ...{} to {}".format(
                f._remote_data[len(self.root_dir):], work_dir
            ))
            util.run_command(cp_command + [
                smartsite + f._remote_data, 
                # gcp requires trailing slash, ln ignores it
                smartsite + work_dir + os.sep
            ], 
                timeout=self.file_transfer_timeout, 
                dry_run=self.dry_run
            )

        # ----------------------------------------
        # Processing of copied files: TODO: refactor individual steps into 
        # separate functions 

        # set axis names from header info
        # only look at first file; if other chunks for same var differ, NCO will
        # raise error when we try to concat them
        file_name = os.path.basename(remote_files[0]._remote_data)
        var_name = remote_files[0].name_in_model
        file_axes = self.nc_get_axes_attributes(
            var_name,
            in_file=file_name, cwd=work_dir, dry_run=self.dry_run
        )
        for fax, fax_attrs in file_axes.iteritems():
            # update DataSets with axis info - need to loop since multiple PODs
            # may reference this file (warning will be repeated; TODO fix that)
            error_flag = 0
            for var in self.data_keys[d_key]: 
                if fax in var.axes:
                    # file's axis in list of case's axis names; check their
                    # axis attributes match if they're both defined
                    if 'axis' in fax_attrs and 'axis' in var.axes[fax] \
                        and fax_attrs['axis'].lower() != var.axes[fax]['axis'].lower() \
                        and error_flag != 1:
                        print(("\tWarning: unexpected axis attribute for {0} in "
                            "{1} (found {2}, {3} convention is {4})").format(
                                fax, file_name, fax_attrs['axis'], 
                                self.convention, var.axes[fax]['axis']
                        ))
                        error_flag = 1
                    var.axes[fax]['MDTF_set_from_axis'] = False
                else: 
                    # file has different axis name, try to match by attribute
                    for vax, vax_attrs in var.axes.iteritems():
                        if 'axis' not in fax_attrs or 'axis' not in vax_attrs:
                            continue
                        elif vax_attrs['axis'].lower() == fax_attrs['axis'].lower():
                            # matched axis attributes: log warning & reassign
                            if error_flag != 2:
                                print(("\tWarning: unexpected {0} axis name in {1} "
                                    "(found {2}, {3} convention is {4})").format(
                                        fax_attrs['axis'], file_name, fax, 
                                        self.convention, vax
                                ))
                                error_flag = 2
                            # only update so we don't overwrite the envvar name
                            var.axes[fax] = vax_attrs.copy()
                            var.axes[fax].update(fax_attrs)
                            var.axes[fax]['MDTF_set_from_axis'] = True
                            del var.axes[vax]
                            break
                    else:
                        # get here if we didn't hit 'break' above -- give up
                        if error_flag != 3:
                            print(("\tWarning: unable to assign {0} axis "
                                "in {1}.").format(fax, file_name))
                            error_flag = 3

        # crop time axis to requested range
        # do this *before* combining chunks to reduce disk activity
        for vax, vax_attrs in var.axes.iteritems():
            if 'axis' not in vax_attrs or vax_attrs['axis'].lower() != 't':
                continue
            else:
                time_var_name = vax
                break
        else:
            print("\tCan't determine time axis for {}.".format(file_name))
            time_var_name = 'time' # will probably give KeyError
        trim_count = 0
        for f in remote_files:
            trimmed_range = f.date_range.intersection(
                self.date_range, 
                precision=f.date_range.start.precision
            )
            if trimmed_range != f.date_range:
                file_name = os.path.basename(f._remote_data)
                print("\ttrimming '{}' of {} from {} to {}".format(
                    time_var_name, file_name, f.date_range, trimmed_range
                ))
                trim_count = trim_count + 1
                self.nc_crop_time_axis(
                    time_var_name, trimmed_range, 
                    in_file=file_name, cwd=work_dir, dry_run=self.dry_run
                )
        if trim_count > 2:
            print("trimmed {} files!".format(trim_count))
            raise AssertionError()

        # cat chunks to destination, if more than one
        if len(remote_files) > 1:
            # not running in shell, so can't use glob expansion.
            print("\tcatting {} chunks to {}".format(
                d_key.name_in_model, dest_path
            ))
            chunks = [os.path.basename(f._remote_data) for f in remote_files]
            self.nc_cat_chunks(chunks, dest_path, 
                cwd=work_dir, dry_run=self.dry_run
            )
        else:
            f = util.coerce_from_iter(remote_files)
            file_name = os.path.basename(f._remote_data)
            print("\tsymlinking {} to {}".format(d_key.name_in_model, dest_path))
            util.run_command(['ln', '-fs', \
                os.path.join(work_dir, file_name), dest_path],
                dry_run=self.dry_run
            ) 
        # temp files cleaned up by data_manager.tearDown

    def _determine_fetch_method(self, method='auto'):
        _methods = {
            'gcp': {'command': ['gcp', '-sync', '-v', '-cd'], 'site':'gfdl:'},
            'cp':  {'command': ['cp'], 'site':''},
            'ln':  {'command': ['ln', '-fs'], 'site':''}
        }
        if method not in _methods:
            if self.tape_filesystem:
                method = 'gcp' # use GCP for DMF filesystems
            else:
                method = 'ln' # symlink for local files
        return (_methods[method]['command'], _methods[method]['site'])

    def process_fetched_data_hook(self):
        pass

    def _make_html(self, cleanup=False):
        # pylint: disable=maybe-no-member
        prev_html = os.path.join(self.MODEL_OUT_DIR, 'index.html')
        if self.coop_mode and os.path.exists(prev_html):
            print("\tDEBUG: Appending previous index.html at {}".format(prev_html))
            with open(prev_html, 'r') as f1:
                contents = f1.read()
            contents = contents.split('<!--CUT-->')
            assert len(contents) == 3
            contents = contents[1]

            if os.path.exists(self.TEMP_HTML):
                mode = 'a'
            else:
                print("\tWARNING: No file at {}.".format(self.TEMP_HTML))
                mode = 'w'
            with open(self.TEMP_HTML, mode) as f2:
                f2.write(contents)
        super(GfdlarchiveDataManager, self)._make_html(cleanup=False)

    def _copy_to_output(self):
        # pylint: disable=maybe-no-member
        # use gcp, since OUTPUT_DIR might be mounted read-only
        paths = util.PathManager()
        if paths.OUTPUT_DIR == paths.WORKING_DIR:
            return # no copying needed
        if self.coop_mode:
            # only copy PODs that ran, whether they succeeded or not
            for pod in self.pods:
                if pod._has_placeholder:
                    gcp_wrapper(
                        pod.POD_WK_DIR, 
                        pod.POD_OUT_DIR,
                        timeout=self.file_transfer_timeout, dry_run=self.dry_run
                    )
            # copy all case-level files
<<<<<<< HEAD
            print "\tDEBUG: files in {}".format(self.MODEL_WK_DIR)
            for f in os.listdir(self.MODEL_WK_DIR):
                print "\t\tDEBUG: found {}".format(f)
=======
            print("\tDEBUG: files in {}".format(self.MODEL_WK_DIR))
            for f in os.path.listdir(self.MODEL_WK_DIR):
                print("\t\tDEBUG: found {}".format(f))
>>>>>>> c144f0aa
                if os.path.isfile(os.path.join(self.MODEL_WK_DIR, f)):
                    gcp_wrapper(
                        os.path.join(self.MODEL_WK_DIR, f), 
                        self.MODEL_OUT_DIR,
                        timeout=self.file_transfer_timeout, dry_run=self.dry_run
                    )
        else:
            # copy everything at once
            gcp_wrapper(
                self.MODEL_WK_DIR, self.MODEL_OUT_DIR, 
                timeout=self.file_transfer_timeout,
                dry_run=self.dry_run
            )


class GfdlppDataManager(GfdlarchiveDataManager):
    def __init__(self, case_dict, config={}, DateFreqMixin=None):
        super(GfdlppDataManager, self).__init__(case_dict, config, DateFreqMixin)
        for attr in ['component', 'data_freq', 'chunk_freq']:
            if attr not in self.__dict__:
                self.__setattr__(attr, None)

    UndecidedKey = namedtuple('ComponentKey', ['component', 'chunk_freq'])
    def undecided_key(self, dataset):
        return self.UndecidedKey(
            component=dataset.component, 
            chunk_freq=str(dataset.chunk_freq)
        )

    def parse_relative_path(self, subdir, filename):
        rel_path = os.path.join(subdir, filename)
        match = re.match(r"""
            /?                      # maybe initial separator
            (?P<component>\w+)/     # component name
            ts/                     # timeseries; TODO: handle time averages (not needed now)
            (?P<date_freq>\w+)/     # ts freq
            (?P<chunk_freq>\w+)/    # data chunk length   
            (?P<component2>\w+)\.        # component name (again)
            (?P<start_date>\d+)-(?P<end_date>\d+)\.   # file's date range
            (?P<name_in_model>\w+)\.       # field name
            nc                      # netCDF file extension
        """, rel_path, re.VERBOSE)
        if match:
            #if match.group('component') != match.group('component2'):
            #    raise ValueError("Can't parse {}.".format(rel_path))
            ds = DataSet(**(match.groupdict()))
            del ds.component2
            ds._remote_data = os.path.join(self.root_dir, rel_path)
            ds.date_range = datelabel.DateRange(ds.start_date, ds.end_date)
            ds.date_freq = self.DateFreq(ds.date_freq)
            ds.chunk_freq = self.DateFreq(ds.chunk_freq)
            return ds
        else:
            raise ValueError("Can't parse {}, skipping.".format(rel_path))

    def subdirectory_filters(self):
        # pylint: disable=maybe-no-member
        return [self.component, 'ts', frepp_freq(self.data_freq), 
                frepp_freq(self.chunk_freq)]
                
    @staticmethod
    def _heuristic_component_tiebreaker(str_list):
        """Determine experiment component(s) from heuristics.

        1. If we're passed multiple components, select those containing 'cmip'.

        2. If that selects multiple components, break the tie by selecting the 
            component with the fewest words (separated by '_'), or, failing that, 
            the shortest overall name.

        Args:
            str_list (:obj:`list` of :obj:`str`:): list of component names.

        Returns: :obj:`str`: name of component that breaks the tie.
        """
        def _heuristic_tiebreaker_sub(strs):
            min_len = min(len(s.split('_')) for s in strs)
            strs2 = [s for s in strs if (len(s.split('_')) == min_len)]
            if len(strs2) == 1:
                return strs2[0]
            else:
                return min(strs2, key=len)

        cmip_list = [s for s in str_list if ('cmip' in s.lower())]
        if cmip_list:
            return _heuristic_tiebreaker_sub(cmip_list)
        else:
            return _heuristic_tiebreaker_sub(str_list)

    def _decide_allowed_components(self):
        choices = dict.fromkeys(self.data_files.keys())
        cmpt_choices = choose.minimum_cover(
            self.data_files,
            attrgetter('component'),
            self._heuristic_component_tiebreaker
        )
        for data_key, cmpt in cmpt_choices.iteritems():
            # take shortest chunk frequency (revisit?)
            chunk_freq = min(u_key.chunk_freq \
                for u_key in self.data_files[data_key] \
                if u_key.component == cmpt)
            choices[data_key] = self.UndecidedKey(component=cmpt, chunk_freq=str(chunk_freq))
        return choices

class Gfdlcmip6abcDataManager(GfdlarchiveDataManager):
    __metaclass__ = ABCMeta    
    def __init__(self, case_dict, config={}, DateFreqMixin=None):
        # set root_dir
        # from experiment and model, determine institution and mip
        # set realization code = 'r1i1p1f1' unless specified
        cmip = cmip6.CMIP6_CVs()
        if 'activity_id' not in case_dict:
            if 'experiment_id' in case_dict:
                key = case_dict['experiment_id']
            elif 'experiment' in case_dict:
                key = case_dict['experiment']
            else:
                raise Exception("Can't determine experiment.")
        self.experiment_id = key
        self.activity_id = cmip.lookup(key, 'experiment_id', 'activity_id')
        if 'institution_id' not in case_dict:
            if 'source_id' in case_dict:
                key = case_dict['source_id']
            elif 'model' in case_dict:
                key = case_dict['model']
            else:
                raise Exception("Can't determine model/source.")
        self.source_id = key
        self.institution_id = cmip.lookup(key, 'source_id', 'institution_id')
        if 'member_id' not in case_dict:
            self.member_id = 'r1i1p1f1'
        case_dict['root_dir'] = os.path.join(
            self._cmip6_root, self.activity_id, self.institution_id, 
            self.source_id, self.experiment_id, self.member_id)
        if not os.path.exists(case_dict['root_dir']):
            raise DataAccessError(None, 
                "Can't access {}".format(case_dict['root_dir']))
        super(Gfdlcmip6abcDataManager, self).__init__(
            case_dict, config, DateFreqMixin=cmip6.CMIP6DateFrequency)
        for attr in ['data_freq', 'table_id', 'grid_label', 'version_date']:
            if attr not in self.__dict__:
                self.__setattr__(attr, None)
        if 'data_freq' in self.__dict__:
            self.table_id = cmip.table_id_from_freq(self.data_freq)

    @abstractmethod # note: only using this as a property
    def _cmip6_root(self):
        pass

    # also need to determine table?
    UndecidedKey = namedtuple('UndecidedKey', 
        ['table_id', 'grid_label', 'version_date'])
    def undecided_key(self, dataset):
        return self.UndecidedKey(
            table_id=str(dataset.table_id),
            grid_label=dataset.grid_label, 
            version_date=str(dataset.version_date)
        )

    def parse_relative_path(self, subdir, filename):
        d = cmip6.parse_DRS_path(
            os.path.join(self.root_dir, subdir)[len(self._cmip6_root):],
            filename
        )
        d['name_in_model'] = d['variable_id']
        ds = DataSet(**d)
        ds._remote_data = os.path.join(self.root_dir, subdir, filename)
        return ds

    def subdirectory_filters(self):
        # pylint: disable=maybe-no-member
        return [self.table_id, None, # variable_id
            self.grid_label, self.version_date]

    @staticmethod
    def _cmip6_table_tiebreaker(str_list):
        # no suffix or qualifier, if possible
        tbls = [cmip6.parse_mip_table_id(t) for t in str_list]
        tbls = [t for t in tbls if (not t['spatial_avg'] and not t['region'] \
            and t['temporal_avg'] == 'interval')]
        if not tbls:
            raise Exception('Need to refine table_id more carefully')
        tbls = min(tbls, key=lambda t: len(t['table_prefix']))
        return tbls['table_id']

    @staticmethod
    def _cmip6_grid_tiebreaker(str_list):
        # no suffix or qualifier, if possible
        grids = [cmip6.parse_grid_label(g) for g in str_list]
        grids = [g for g in grids if (
            not g['spatial_avg'] and not g['region']
        )]
        if not grids:
            raise Exception('Need to refine grid_label more carefully')
        grids = min(grids, key=itemgetter('grid_number'))
        return grids['grid_label']

    def _decide_allowed_components(self):
        tables = choose.minimum_cover(
            self.data_files,
            attrgetter('table_id'), 
            self._cmip6_table_tiebreaker
        )
        dkeys_for_each_pod = self.data_pods.inverse().values()
        grid_lbl = choose.all_same_if_possible(
            self.data_files,
            dkeys_for_each_pod,
            attrgetter('grid_label'), 
            self._cmip6_grid_tiebreaker
            )
        version_date = choose.require_all_same(
            self.data_files,
            attrgetter('version_date'),
            lambda dates: str(max(datelabel.Date(dt) for dt in dates))
            )
        choices = dict.fromkeys(self.data_files.keys())
        for data_key in choices:
            choices[data_key] = self.UndecidedKey(
                table_id=str(tables[data_key]), 
                grid_label=grid_lbl[data_key], 
                version_date=version_date[data_key]
            )
        return choices

class Gfdludacmip6DataManager(Gfdlcmip6abcDataManager):
    _cmip6_root = os.sep + os.path.join('archive','pcmdi','repo','CMIP6')

class Gfdldatacmip6DataManager(Gfdlcmip6abcDataManager):
    # Kris says /data_cmip6 used to stage pre-publication data, so shouldn't
    # be used as a data source unless explicitly requested by user
    _cmip6_root = os.sep + os.path.join('data_cmip6','CMIP6')


def gcp_wrapper(source_path, dest_dir, timeout=0, dry_run=False):
    modMgr = ModuleManager()
    modMgr.load('gcp')
    source_path = os.path.normpath(source_path)
    dest_dir = os.path.normpath(dest_dir)
    # gcp requires trailing slash, ln ignores it
    if os.path.isdir(source_path):
        source = ['-r', 'gfdl:' + source_path + os.sep]
        # gcp /A/B/ /C/D/ will result in /C/D/B, so need to specify parent dir
        dest = ['gfdl:' + os.path.dirname(dest_dir) + os.sep]
    else:
        source = ['gfdl:' + source_path]
        dest = ['gfdl:' + dest_dir + os.sep]
    print '\tDEBUG: GCP {} -> {}'.format(source[-1], dest[-1])
    util.run_command(
        ['gcp', '-sync', '-v', '-cd'] + source + dest,
        timeout=timeout, 
        dry_run=dry_run
    )

def make_placeholder_dir(dest_dir, timeout=0, dry_run=False):
    try:
        os.mkdir(dest_dir)
    except OSError:
        # use GCP for this because output dir might be on a read-only filesystem.
        # apparently trying to test this with os.access is less robust than 
        # just catching the error
        paths = util.PathManager()
        work_dir = paths.make_tempdir()
        work_dir = os.path.join(work_dir, os.path.basename(dest_dir))
        os.makedirs(work_dir)
        gcp_wrapper(work_dir, dest_dir, timeout=timeout, dry_run=dry_run)

def running_on_PPAN():
    """Return true if current host is in the PPAN cluster."""
    host = os.uname()[1].split('.')[0]
    return (re.match(r"(pp|an)\d{3}", host) is not None)

def is_on_tape_filesystem(path):
    # handle eg. /arch0 et al as well as /archive.
    return any(os.path.realpath(path).startswith(s) \
        for s in ['/arch', '/ptmp', '/work'])

def frepp_freq(date_freq):
    # logic as written would give errors for 1yr chunks (?)
    if date_freq is None:
        return date_freq
    assert isinstance(date_freq, datelabel.DateFrequency)
    if date_freq.unit == 'hr' or date_freq.quantity != 1:
        return date_freq.format()
    else:
        # weekly not used in frepp
        _frepp_dict = {
            'yr': 'annual',
            'season': 'seasonal',
            'mo': 'monthly',
            'day': 'daily',
            'hr': 'hourly'
        }
        return _frepp_dict[date_freq.unit]

frepp_translate = {
    'in_data_dir': 'root_dir', # /pp/ directory
    'descriptor': 'CASENAME',
    'out_dir': 'OUTPUT_DIR',
    'WORKDIR': 'WORKING_DIR',
    'yr1': 'FIRSTYR',
    'yr2': 'LASTYR'
}

def parse_frepp_stub(frepp_stub):
    """Converts the frepp arguments to a Python dictionary.

    See `https://wiki.gfdl.noaa.gov/index.php/FRE_User_Documentation#Automated_creation_of_diagnostic_figures`_.

    Returns: :obj:`dict` of frepp parameters.
    """
    # parse arguments and relabel keys
    d = {}
    regex = re.compile(r"""
        \s*set[ ]     # initial whitespace, then 'set' followed by 1 space
        (?P<key>\w+)  # key is simple token, no problem
        \s+=?\s*      # separator is any whitespace, with 0 or 1 "=" signs
        (?P<value>    # want to capture all characters to end of line, so:
            [^=#\s]   # first character = any non-separator, or '#' for comments
            .*        # capture everything between first and last chars
            [^\s]     # last char = non-whitespace.
            |[^=#\s]\b) # separate case for when value is a single character.
        \s*$          # remainder of line must be whitespace.
        """, re.VERBOSE)
    for line in frepp_stub.splitlines():
        print("line = '{}'".format(line))
        match = re.match(regex, line)
        if match:
            if match.group('key') in frepp_translate:
                key = frepp_translate[match.group('key')]
            else:
                key = match.group('key')
            d[key] = match.group('value')

    # cast from string
    for int_key in ['FIRSTYR', 'LASTYR', 'verbose']:
        if int_key in d:
            d[int_key] = int(d[int_key])
    for bool_key in ['make_variab_tar', 'test_mode']:
        if bool_key in d:
            d[bool_key] = bool(d[bool_key])

    d['frepp'] = (d != {})
    return d<|MERGE_RESOLUTION|>--- conflicted
+++ resolved
@@ -601,15 +601,9 @@
                         timeout=self.file_transfer_timeout, dry_run=self.dry_run
                     )
             # copy all case-level files
-<<<<<<< HEAD
-            print "\tDEBUG: files in {}".format(self.MODEL_WK_DIR)
+            print("\tDEBUG: files in {}".format(self.MODEL_WK_DIR))
             for f in os.listdir(self.MODEL_WK_DIR):
-                print "\t\tDEBUG: found {}".format(f)
-=======
-            print("\tDEBUG: files in {}".format(self.MODEL_WK_DIR))
-            for f in os.path.listdir(self.MODEL_WK_DIR):
                 print("\t\tDEBUG: found {}".format(f))
->>>>>>> c144f0aa
                 if os.path.isfile(os.path.join(self.MODEL_WK_DIR, f)):
                     gcp_wrapper(
                         os.path.join(self.MODEL_WK_DIR, f), 
