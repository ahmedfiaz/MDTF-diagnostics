from __future__ import print_function
import os
import sys
import re
if os.name == 'posix' and sys.version_info[0] < 3:
    try:
        import subprocess32 as subprocess
    except ImportError:
        import subprocess
else:
    import subprocess
from collections import defaultdict, namedtuple
from itertools import chain
from operator import attrgetter, itemgetter
from abc import ABCMeta, abstractmethod, abstractproperty
import datelabel
import util
import conflict_resolution as choose
import cmip6
from data_manager import DataSet, DataManager, DataAccessError
from environment_manager import VirtualenvEnvironmentManager, CondaEnvironmentManager
from shared_diagnostic import Diagnostic, PodRequirementFailure
from netcdf_helper import NcoNetcdfHelper # only option currently implemented

class ModuleManager(util.Singleton):
    _current_module_versions = {
        'python':   'python/2.7.12',
        'ncl':      'ncarg/6.5.0',
        'r':        'R/3.4.4',
        'anaconda': 'anaconda2/5.1',
        'gcp':      'gcp/2.3',
        'nco':      'nco/4.5.4', # 4.7.6 still broken on workstations
        'netcdf':   'netcdf/4.2'
    }

    def __init__(self):
        if 'MODULESHOME' not in os.environ:
            # could set from module --version
            raise OSError(("Unable to determine how modules are handled "
                "on this host."))
        if not os.environ.has_key('LOADEDMODULES'):
            os.environ['LOADEDMODULES'] = ''

        # capture the modules the user has already loaded once, when we start up,
        # so that we can restore back to this state in revert_state()
        self.user_modules = set(self._list())
        self.modules_i_loaded = set()

    def _module(self, *args):
        # based on $MODULESHOME/init/python.py
        if type(args[0]) == type([]):
            args = args[0]
        else:
            args = list(args)
        cmd = '{}/bin/modulecmd'.format(os.environ['MODULESHOME'])
        proc = subprocess.Popen([cmd, 'python'] + args, stdout=subprocess.PIPE)
        (output, error) = proc.communicate()
        if proc.returncode != 0:
            raise subprocess.CalledProcessError(
                returncode=proc.returncode, 
                cmd=' '.join([cmd, 'python'] + args), output=error)
        exec output

    def _parse_names(self, *module_names):
        return [m if ('/' in m) else self._current_module_versions[m] \
            for m in module_names]

    def load(self, *module_names):
        """Wrapper for module load.
        """
        mod_names = self._parse_names(*module_names)
        for mod_name in mod_names:
            if mod_name not in self.modules_i_loaded:
                self.modules_i_loaded.add(mod_name)
                self._module(['load', mod_name])

    def load_commands(self, *module_names):
        return ['module load {}'.format(m) \
            for m in self._parse_names(*module_names)]

    def unload(self, *module_names):
        """Wrapper for module unload.
        """
        mod_names = self._parse_names(*module_names)
        for mod_name in mod_names:
            if mod_name in self.modules_i_loaded:
                self.modules_i_loaded.discard(mod_name)
                self._module(['unload', mod_name])

    def unload_commands(self, *module_names):
        return ['module unload {}'.format(m) \
            for m in self._parse_names(*module_names)]

    def _list(self):
        """Wrapper for module list.
        """
        return os.environ['LOADEDMODULES'].split(':')
    
    def revert_state(self):
        mods_to_unload = self.modules_i_loaded.difference(self.user_modules)
        for mod in mods_to_unload:
            self._module(['unload', mod])
        # User's modules may have been unloaded if we loaded a different version
        for mod in self.user_modules:
            self._module(['load', mod])
        assert set(self._list()) == self.user_modules


class GfdlDiagnostic(Diagnostic):
    """Wrapper for Diagnostic that adds writing a placeholder directory to the
    output as a lockfile if we're running in frepp cooperative mode.
    """
    # hack because we can't pass config to init easily
    _config = None

    def __init__(self, pod_name, verbose=0):
        super(GfdlDiagnostic, self).__init__(pod_name, verbose)
        self._has_placeholder = False

    def setUp(self, verbose=0):
        # pylint: disable=maybe-no-member
        try:
            super(GfdlDiagnostic, self).setUp(verbose)
            make_remote_dir(
                self.POD_OUT_DIR,
                timeout=util.get_from_config('file_transfer_timeout', self._config),
                dry_run=util.get_from_config('dry_run', self._config)
            )
            self._has_placeholder = True
        except PodRequirementFailure:
            raise

    def tearDown(self, verbose=0):
        # only run teardown (including logging error on index.html) if POD ran
        if self._has_placeholder:
            super(GfdlDiagnostic, self).tearDown(verbose)

class GfdlvirtualenvEnvironmentManager(VirtualenvEnvironmentManager):
    # Use module files to switch execution environments, as defined on 
    # GFDL workstations and PP/AN cluster.

    def __init__(self, config, verbose=0):
        _ = ModuleManager()
        super(GfdlvirtualenvEnvironmentManager, self).__init__(config, verbose)

    # manual-coded logic like this is not scalable
    def set_pod_env(self, pod):
        keys = [s.lower() for s in pod.required_programs]
        if pod.name == 'convective_transition_diag':
            pod.env = 'py_convective_transition_diag'
        elif pod.name == 'MJO_suite':
            pod.env = 'ncl_MJO_suite'
        elif ('r' in keys) or ('rscript' in keys):
            pod.env = 'r_default'
        elif 'ncl' in keys:
            pod.env = 'ncl'
        else:
            pod.env = 'py_default'

    # this is totally not scalable
    _module_lookup = {
        'ncl': ['ncl'],
        'r_default': ['r'],
        'py_default': ['python'],
        'py_convective_transition_diag': ['python', 'ncl'],
        'ncl_MJO_suite': ['python', 'ncl']
    }

    def create_environment(self, env_name):
        modMgr = ModuleManager()
        modMgr.load(self._module_lookup[env_name])
        super(GfdlvirtualenvEnvironmentManager, \
            self).create_environment(env_name)

    def activate_env_commands(self, pod):
        modMgr = ModuleManager()
        mod_list = modMgr.load_commands(self._module_lookup[pod.env])
        return ['source $MODULESHOME/init/bash'] \
            + mod_list \
            + super(GfdlvirtualenvEnvironmentManager, self).activate_env_commands(pod)

    def deactivate_env_commands(self, pod):
        modMgr = ModuleManager()
        mod_list = modMgr.unload_commands(self._module_lookup[pod.env])
        return super(GfdlvirtualenvEnvironmentManager, \
            self).deactivate_env_commands(pod) + mod_list

    def tearDown(self):
        super(GfdlvirtualenvEnvironmentManager, self).tearDown()
        modMgr = ModuleManager()
        modMgr.revert_state()

class GfdlcondaEnvironmentManager(CondaEnvironmentManager):
    # Use mdteam's anaconda2
    def __init__(self, config, verbose=0):
        super(GfdlcondaEnvironmentManager, self).__init__(config, verbose)

    def _call_conda_create(self, env_name):
        raise Exception(("Trying to create conda env {} "
            "in read-only mdteam account.").format(env_name)
        )

def GfdlautoDataManager(case_dict, config={}, DateFreqMixin=None):
    """Wrapper for dispatching DataManager based on inputs.
    """
    drs_partial_directory_regex = re.compile(r"""
        .*CMIP6
        (/(?P<activity_id>\w+))?
        (/(?P<institution_id>[a-zA-Z0-9_-]+))?
        (/(?P<source_id>[a-zA-Z0-9_-]+))?
        (/(?P<experiment_id>[a-zA-Z0-9_-]+))?
        (/(?P<member_id>\w+))?
        (/(?P<table_id>\w+))?
        (/(?P<variable_id>\w+))?
        (/(?P<grid_label>\w+))?
        (/v(?P<version_date>\d+))?
        /?                      # maybe final separator
    """, re.VERBOSE)

    if 'root_dir' in case_dict \
        and os.path.normpath(case_dict['root_dir']).endswith(os.sep+'pp'):
        return GfdlppDataManager(case_dict, config, DateFreqMixin)
    elif ('experiment_id' in case_dict or 'experiment' in case_dict) \
        and ('source_id' in case_dict or 'model' in case_dict):
        return Gfdludacmip6DataManager(case_dict, config, DateFreqMixin)
    elif 'root_dir' in case_dict and 'CMIP6' in case_dict['root_dir']:
        match = re.match(drs_partial_directory_regex, case_dict['root_dir'])
        if match:
            case_dict.update(match.groupdict())
        return Gfdludacmip6DataManager(case_dict, config, DateFreqMixin)
    elif 'root_dir' in case_dict:
        return GfdlppDataManager(case_dict, config, DateFreqMixin)
    else:
        raise Exception("Don't know how to dispatch DataManager based on input.")


class GfdlarchiveDataManager(DataManager):
    __metaclass__ = ABCMeta
    def __init__(self, case_dict, config={}, DateFreqMixin=None):
        # load required modules
        modMgr = ModuleManager()
        modMgr.load('gcp', 'nco') # should refactor
        config['settings']['netcdf_helper'] = 'NcoNetcdfHelper'
        self.coop_mode = config['settings']['frepp']

        super(GfdlarchiveDataManager, self).__init__(case_dict, config, DateFreqMixin)
        assert ('root_dir' in case_dict)
        assert os.path.isdir(case_dict['root_dir'])
        self.root_dir = case_dict['root_dir']
        self.tape_filesystem = is_on_tape_filesystem(self.root_dir)

    DataKey = namedtuple('DataKey', ['name_in_model', 'date_freq'])  
    def dataset_key(self, dataset):
        return self.DataKey(
            name_in_model=dataset.name_in_model, 
            date_freq=str(dataset.date_freq)
        )

    @abstractmethod
    def undecided_key(self, dataset):
        pass

    @abstractmethod
    def parse_relative_path(self, subdir, filename):
        pass

    def _listdir(self, dir_):
        # print("\t\tDEBUG: listdir on ...{}".format(dir_[len(self.root_dir):]))
        return os.listdir(dir_)

    def _list_filtered_subdirs(self, dirs_in, subdir_filter=None):
        subdir_filter = util.coerce_to_iter(subdir_filter, set)
        found_dirs = []
        for dir_ in dirs_in:
            found_subdirs = {d for d \
                in self._listdir(os.path.join(self.root_dir, dir_)) \
                if not (d.startswith('.') or d.endswith('.nc'))
            }
            if subdir_filter:
                found_subdirs = found_subdirs.intersection(subdir_filter)
            if not found_subdirs:
                print("\tCouldn't find subdirs (in {}) at {}, skipping".format(
                    subdir_filter, os.path.join(self.root_dir, dir_)
                ))
                continue
            found_dirs.extend([
                os.path.join(dir_, subdir_) for subdir_ in found_subdirs \
                if os.path.isdir(os.path.join(self.root_dir, dir_, subdir_))
            ])
        return found_dirs

    @abstractmethod
    def subdirectory_filters(self):
        pass

    def _query_data(self):
        """XXX UPDATE DOCSTRING 
        Populate _remote_data attribute with list of candidate files.

        Specifically, if a <component> and <chunk_freq> subdirectory has all the
        requested data, return paths to all files we *would* need in that 
        subdirectory. The decision of which <component> and <chunk_freq> to use
        is made in :meth:`~gfdl.GfdlppDataManager.plan_data_fetching` 
        because it requires comparing the files found for *all* requested datasets.
        """
        self._component_map = defaultdict(list)

        # match files ending in .nc only if they aren't of the form .tile#.nc
        # (negative lookback) 
        regex_no_tiles = re.compile(r".*(?<!\.tile\d)\.nc$")

        pathlist = ['']
        for filter_ in self.subdirectory_filters():
            pathlist = self._list_filtered_subdirs(pathlist, filter_)
        for dir_ in pathlist:
            file_lookup = defaultdict(list)
            dir_contents = self._listdir(os.path.join(self.root_dir, dir_))
            dir_contents = list(filter(regex_no_tiles.search, dir_contents))
            files = []
            for f in dir_contents:
                try:
                    files.append(self.parse_relative_path(dir_, f))
                except ValueError as exc:
                    print('\tDEBUG:', exc)
                    #print('\t\tDEBUG: ', exc, '\n\t\t', os.path.join(self.root_dir, dir_), f)
                    continue
            for ds in files:
                data_key = self.dataset_key(ds)
                file_lookup[data_key].append(ds)
            for data_key in self.data_keys:
                if data_key not in file_lookup:
                    continue
                try:
                    # method throws ValueError if ranges aren't contiguous
                    files_date_range = datelabel.DateRange.from_contiguous_span(
                        *[f.date_range for f in file_lookup[data_key]]
                    )
                except ValueError:
                    # Date range of remote files doesn't contain analysis range or 
                    # is noncontiguous; should probably log an error
                    continue
                if not files_date_range.contains(self.date_range):
                    # should log warning
                    continue
                for ds in file_lookup[data_key]:
                    if ds.date_range in self.date_range:
                        d_key = self.dataset_key(ds)
                        assert data_key == d_key
                        u_key = self.undecided_key(ds)
                        self.data_files[data_key].update([u_key])
                        self._component_map[u_key, data_key].append(ds)

    def query_dataset(self, dataset):
        # all the work done by _query_data
        pass

    @abstractmethod
    def _decide_allowed_components(self):
        pass

    def plan_data_fetch_hook(self):
        """Filter files on model component and chunk frequency.
        """
        d_to_u_dict = self._decide_allowed_components()
        for data_key in self.data_keys:
            u_key = d_to_u_dict[data_key]
            print("Selected {} for {} @ {}".format(
                u_key, data_key.name_in_model, data_key.date_freq)
            )
            # check we didn't eliminate everything:
            assert self._component_map[u_key, data_key] 
            self.data_files[data_key] = self._component_map[u_key, data_key]

        paths = set()
        for data_key in self.data_keys:
            for f in self.data_files[data_key]:
                paths.add(f._remote_data)
        if self.tape_filesystem:
            print("start dmget of {} files".format(len(paths)))
            util.run_command(['dmget','-t','-v'] + list(paths),
                timeout= len(paths) * self.file_transfer_timeout,
                dry_run=self.dry_run
            ) 
            print("end dmget")

    def local_data_is_current(self, dataset):
        """Test whether data is current based on filesystem modification dates.

        TODO:
        - Throw an error if local copy has been modified after remote copy. 
        - Handle case where local data involves processing of remote data, like
            ncrcat'ing. Copy raw remote files to temp directory if we need to 
            process?
        - gcp --sync does this already.
        """
        return False
        # return os.path.getmtime(dataset._local_data) \
        #     >= os.path.getmtime(dataset._remote_data)

    def remote_data_list(self):
        """Process list of requested data to make data fetching efficient.
        """
        return sorted(self.data_keys.keys())

    def _fetch_exception_handler(self, exc):
        print(exc)
        # iterating over the keys themselves, so that will be what's passed 
        # in the exception
        for pod in self.data_pods[exc.dataset]:
            print("\tSkipping pod {} due to data fetch error.".format(pod.name))
            pod.skipped = exc

    def fetch_dataset(self, d_key, method='auto'):
        """Copy files to temporary directory and combine chunks.
        """
        # pylint: disable=maybe-no-member
        (cp_command, smartsite) = self._determine_fetch_method(method)
        dest_path = self.local_path(d_key)
        dest_dir = os.path.dirname(dest_path)
        # ncrcat will error instead of creating destination directories
        if not os.path.exists(dest_dir):
            os.makedirs(dest_dir)
        # GCP can't copy to home dir, so always copy to temp
        paths = util.PathManager()
        work_dir = paths.make_tempdir(hash_obj = d_key)
        remote_files = sorted( # cast from set to list so we can go in chrono order
            list(self.data_files[d_key]), key=lambda ds: ds.date_range.start
            ) 

        # copy remote files
        # TODO: Do something intelligent with logging, caught OSErrors
        for f in remote_files:
            print("\tcopying ...{} to {}".format(
                f._remote_data[len(self.root_dir):], work_dir
            ))
            util.run_command(cp_command + [
                smartsite + f._remote_data, 
                # gcp requires trailing slash, ln ignores it
                smartsite + work_dir + os.sep
            ], 
                timeout=self.file_transfer_timeout, 
                dry_run=self.dry_run
            )

        # ----------------------------------------
        # Processing of copied files: TODO: refactor individual steps into 
        # separate functions 

        # set axis names from header info
        # only look at first file; if other chunks for same var differ, NCO will
        # raise error when we try to concat them
        file_name = os.path.basename(remote_files[0]._remote_data)
        var_name = remote_files[0].name_in_model
        file_axes = self.nc_get_axes_attributes(
            var_name,
            in_file=file_name, cwd=work_dir, dry_run=self.dry_run
        )
        for fax, fax_attrs in file_axes.iteritems():
            # update DataSets with axis info - need to loop since multiple PODs
            # may reference this file (warning will be repeated; TODO fix that)
            error_flag = 0
            for var in self.data_keys[d_key]: 
                if fax in var.axes:
                    # file's axis in list of case's axis names; check their
                    # axis attributes match if they're both defined
                    if 'axis' in fax_attrs and 'axis' in var.axes[fax] \
                        and fax_attrs['axis'].lower() != var.axes[fax]['axis'].lower() \
                        and error_flag != 1:
                        print(("\tWarning: unexpected axis attribute for {0} in "
                            "{1} (found {2}, {3} convention is {4})").format(
                                fax, file_name, fax_attrs['axis'], 
                                self.convention, var.axes[fax]['axis']
                        ))
                        error_flag = 1
                    var.axes[fax]['MDTF_set_from_axis'] = False
                else: 
                    # file has different axis name, try to match by attribute
                    for vax, vax_attrs in var.axes.iteritems():
                        if 'axis' not in fax_attrs or 'axis' not in vax_attrs:
                            continue
                        elif vax_attrs['axis'].lower() == fax_attrs['axis'].lower():
                            # matched axis attributes: log warning & reassign
                            if error_flag != 2:
                                print(("\tWarning: unexpected {0} axis name in {1} "
                                    "(found {2}, {3} convention is {4})").format(
                                        fax_attrs['axis'], file_name, fax, 
                                        self.convention, vax
                                ))
                                error_flag = 2
                            # only update so we don't overwrite the envvar name
                            var.axes[fax] = vax_attrs.copy()
                            var.axes[fax].update(fax_attrs)
                            var.axes[fax]['MDTF_set_from_axis'] = True
                            del var.axes[vax]
                            break
                    else:
                        # get here if we didn't hit 'break' above -- give up
                        if error_flag != 3:
                            print(("\tWarning: unable to assign {0} axis "
                                "in {1}.").format(fax, file_name))
                            error_flag = 3

        # crop time axis to requested range
        # do this *before* combining chunks to reduce disk activity
        for vax, vax_attrs in var.axes.iteritems():
            if 'axis' not in vax_attrs or vax_attrs['axis'].lower() != 't':
                continue
            else:
                time_var_name = vax
                break
        else:
            print("\tCan't determine time axis for {}.".format(file_name))
            time_var_name = 'time' # will probably give KeyError
        trim_count = 0
        for f in remote_files:
            file_name = os.path.basename(f._remote_data)
            if not self.date_range.overlaps(f.date_range):
                print(("\tWarning: {} has dates {} outside of requested "
                    "range {}.").format(file_name, f.date_range, self.date_range))
                continue
            if not self.date_range.contains(f.date_range):
                # file overlaps analysis range but is not strictly contained
                # in it means we need to trim either start or end or both
                trimmed_range = f.date_range.intersection(
                    self.date_range,
                    precision=f.date_range.precision
                )
                print("\ttrimming '{}' of {} from {} to {}".format(
                    time_var_name, file_name, f.date_range, trimmed_range))
                trim_count = trim_count + 1
                self.nc_crop_time_axis(
                    time_var_name, trimmed_range, 
                    in_file=file_name, cwd=work_dir, dry_run=self.dry_run
                )
        if trim_count > 2:
            print("trimmed {} files!".format(trim_count))
            raise AssertionError()

        # cat chunks to destination, if more than one
        if len(remote_files) > 1:
            # not running in shell, so can't use glob expansion.
            print("\tcatting {} chunks to {}".format(
                d_key.name_in_model, dest_path
            ))
            chunks = [os.path.basename(f._remote_data) for f in remote_files]
            self.nc_cat_chunks(chunks, dest_path, 
                cwd=work_dir, dry_run=self.dry_run
            )
        else:
            f = util.coerce_from_iter(remote_files)
            file_name = os.path.basename(f._remote_data)
            print("\tsymlinking {} to {}".format(d_key.name_in_model, dest_path))
            util.run_command(['ln', '-fs', \
                os.path.join(work_dir, file_name), dest_path],
                dry_run=self.dry_run
            ) 
        # temp files cleaned up by data_manager.tearDown

    def _determine_fetch_method(self, method='auto'):
        _methods = {
            'gcp': {'command': ['gcp', '--sync', '-v', '-cd'], 'site':'gfdl:'},
            'cp':  {'command': ['cp'], 'site':''},
            'ln':  {'command': ['ln', '-fs'], 'site':''}
        }
        if method not in _methods:
            if self.tape_filesystem:
                method = 'gcp' # use GCP for DMF filesystems
            else:
                method = 'ln' # symlink for local files
        return (_methods[method]['command'], _methods[method]['site'])

    def process_fetched_data_hook(self):
        pass

    def _make_html(self, cleanup=False):
        # pylint: disable=maybe-no-member
        prev_html = os.path.join(self.MODEL_OUT_DIR, 'index.html')
        if self.coop_mode and os.path.exists(prev_html):
            print("\tDEBUG: Appending previous index.html at {}".format(prev_html))
            with open(prev_html, 'r') as f1:
                contents = f1.read()
            contents = contents.split('<!--CUT-->')
            assert len(contents) == 3
            contents = contents[1]

            if os.path.exists(self.TEMP_HTML):
                mode = 'a'
            else:
                print("\tWARNING: No file at {}.".format(self.TEMP_HTML))
                mode = 'w'
            with open(self.TEMP_HTML, mode) as f2:
                f2.write(contents)
        super(GfdlarchiveDataManager, self)._make_html(cleanup=False)

    def _copy_to_output(self):
        # pylint: disable=maybe-no-member
        # use gcp, since OUTPUT_DIR might be mounted read-only
        paths = util.PathManager()
        if paths.OUTPUT_DIR == paths.WORKING_DIR:
            return # no copying needed
        if self.coop_mode:
            # only copy PODs that ran, whether they succeeded or not
            for pod in self.pods:
                if pod._has_placeholder:
                    gcp_wrapper(
                        pod.POD_WK_DIR, 
                        pod.POD_OUT_DIR,
                        timeout=self.file_transfer_timeout, dry_run=self.dry_run
                    )
            # copy all case-level files
            print("\tDEBUG: files in {}".format(self.MODEL_WK_DIR))
<<<<<<< HEAD
            for f in os.listdir(self.MODEL_WK_DIR):
=======
            for f in os.path.listdir(self.MODEL_WK_DIR):
>>>>>>> d1527bb1
                print("\t\tDEBUG: found {}".format(f))
                if os.path.isfile(os.path.join(self.MODEL_WK_DIR, f)):
                    gcp_wrapper(
                        os.path.join(self.MODEL_WK_DIR, f), 
                        self.MODEL_OUT_DIR,
                        timeout=self.file_transfer_timeout, dry_run=self.dry_run
                    )
        else:
            # copy everything at once
            gcp_wrapper(
                self.MODEL_WK_DIR, self.MODEL_OUT_DIR, 
                timeout=self.file_transfer_timeout,
                dry_run=self.dry_run
            )


class GfdlppDataManager(GfdlarchiveDataManager):
    def __init__(self, case_dict, config={}, DateFreqMixin=None):
        super(GfdlppDataManager, self).__init__(case_dict, config, DateFreqMixin)
        for attr in ['component', 'data_freq', 'chunk_freq']:
            if attr not in self.__dict__:
                self.__setattr__(attr, None)

    UndecidedKey = namedtuple('ComponentKey', ['component', 'chunk_freq'])
    def undecided_key(self, dataset):
        return self.UndecidedKey(
            component=dataset.component, 
            chunk_freq=str(dataset.chunk_freq)
        )

    def parse_relative_path(self, subdir, filename):
        rel_path = os.path.join(subdir, filename)
        match = re.match(r"""
            /?                      # maybe initial separator
            (?P<component>\w+)/     # component name
            ts/                     # timeseries; TODO: handle time averages (not needed now)
            (?P<date_freq>\w+)/     # ts freq
            (?P<chunk_freq>\w+)/    # data chunk length   
            (?P<component2>\w+)\.        # component name (again)
            (?P<start_date>\d+)-(?P<end_date>\d+)\.   # file's date range
            (?P<name_in_model>\w+)\.       # field name
            nc                      # netCDF file extension
        """, rel_path, re.VERBOSE)
        if match:
            #if match.group('component') != match.group('component2'):
            #    raise ValueError("Can't parse {}.".format(rel_path))
            ds = DataSet(**(match.groupdict()))
            del ds.component2
            ds._remote_data = os.path.join(self.root_dir, rel_path)
            ds.date_range = datelabel.DateRange(ds.start_date, ds.end_date)
            ds.date_freq = self.DateFreq(ds.date_freq)
            ds.chunk_freq = self.DateFreq(ds.chunk_freq)
            return ds
        else:
            raise ValueError("Can't parse {}, skipping.".format(rel_path))

    def subdirectory_filters(self):
        # pylint: disable=maybe-no-member
        return [self.component, 'ts', frepp_freq(self.data_freq), 
                frepp_freq(self.chunk_freq)]
                
    @staticmethod
    def _heuristic_component_tiebreaker(str_list):
        """Determine experiment component(s) from heuristics.

        1. If we're passed multiple components, select those containing 'cmip'.

        2. If that selects multiple components, break the tie by selecting the 
            component with the fewest words (separated by '_'), or, failing that, 
            the shortest overall name.

        Args:
            str_list (:obj:`list` of :obj:`str`:): list of component names.

        Returns: :obj:`str`: name of component that breaks the tie.
        """
        def _heuristic_tiebreaker_sub(strs):
            min_len = min(len(s.split('_')) for s in strs)
            strs2 = [s for s in strs if (len(s.split('_')) == min_len)]
            if len(strs2) == 1:
                return strs2[0]
            else:
                return min(strs2, key=len)

        cmip_list = [s for s in str_list if ('cmip' in s.lower())]
        if cmip_list:
            return _heuristic_tiebreaker_sub(cmip_list)
        else:
            return _heuristic_tiebreaker_sub(str_list)

    def _decide_allowed_components(self):
        choices = dict.fromkeys(self.data_files.keys())
        cmpt_choices = choose.minimum_cover(
            self.data_files,
            attrgetter('component'),
            self._heuristic_component_tiebreaker
        )
        for data_key, cmpt in cmpt_choices.iteritems():
            # take shortest chunk frequency (revisit?)
            chunk_freq = min(u_key.chunk_freq \
                for u_key in self.data_files[data_key] \
                if u_key.component == cmpt)
            choices[data_key] = self.UndecidedKey(component=cmpt, chunk_freq=str(chunk_freq))
        return choices

class Gfdlcmip6abcDataManager(GfdlarchiveDataManager):
    __metaclass__ = ABCMeta    
    def __init__(self, case_dict, config={}, DateFreqMixin=None):
        # set root_dir
        # from experiment and model, determine institution and mip
        # set realization code = 'r1i1p1f1' unless specified
        cmip = cmip6.CMIP6_CVs()
        if 'activity_id' not in case_dict:
            if 'experiment_id' in case_dict:
                key = case_dict['experiment_id']
            elif 'experiment' in case_dict:
                key = case_dict['experiment']
            else:
                raise Exception("Can't determine experiment.")
        self.experiment_id = key
        self.activity_id = cmip.lookup(key, 'experiment_id', 'activity_id')
        if 'institution_id' not in case_dict:
            if 'source_id' in case_dict:
                key = case_dict['source_id']
            elif 'model' in case_dict:
                key = case_dict['model']
            else:
                raise Exception("Can't determine model/source.")
        self.source_id = key
        self.institution_id = cmip.lookup(key, 'source_id', 'institution_id')
        if 'member_id' not in case_dict:
            self.member_id = 'r1i1p1f1'
        case_dict['root_dir'] = os.path.join(
            self._cmip6_root, self.activity_id, self.institution_id, 
            self.source_id, self.experiment_id, self.member_id)
        if not os.path.exists(case_dict['root_dir']):
            raise DataAccessError(None, 
                "Can't access {}".format(case_dict['root_dir']))
        super(Gfdlcmip6abcDataManager, self).__init__(
            case_dict, config, DateFreqMixin=cmip6.CMIP6DateFrequency)
        for attr in ['data_freq', 'table_id', 'grid_label', 'version_date']:
            if attr not in self.__dict__:
                self.__setattr__(attr, None)
        if 'data_freq' in self.__dict__:
            self.table_id = cmip.table_id_from_freq(self.data_freq)

    @abstractmethod # note: only using this as a property
    def _cmip6_root(self):
        pass

    # also need to determine table?
    UndecidedKey = namedtuple('UndecidedKey', 
        ['table_id', 'grid_label', 'version_date'])
    def undecided_key(self, dataset):
        return self.UndecidedKey(
            table_id=str(dataset.table_id),
            grid_label=dataset.grid_label, 
            version_date=str(dataset.version_date)
        )

    def parse_relative_path(self, subdir, filename):
        d = cmip6.parse_DRS_path(
            os.path.join(self.root_dir, subdir)[len(self._cmip6_root):],
            filename
        )
        d['name_in_model'] = d['variable_id']
        ds = DataSet(**d)
        ds._remote_data = os.path.join(self.root_dir, subdir, filename)
        return ds

    def subdirectory_filters(self):
        # pylint: disable=maybe-no-member
        return [self.table_id, None, # variable_id
            self.grid_label, self.version_date]

    @staticmethod
    def _cmip6_table_tiebreaker(str_list):
        # no suffix or qualifier, if possible
        tbls = [cmip6.parse_mip_table_id(t) for t in str_list]
        tbls = [t for t in tbls if (not t['spatial_avg'] and not t['region'] \
            and t['temporal_avg'] == 'interval')]
        if not tbls:
            raise Exception('Need to refine table_id more carefully')
        tbls = min(tbls, key=lambda t: len(t['table_prefix']))
        return tbls['table_id']

    @staticmethod
    def _cmip6_grid_tiebreaker(str_list):
        # no suffix or qualifier, if possible
        grids = [cmip6.parse_grid_label(g) for g in str_list]
        grids = [g for g in grids if (
            not g['spatial_avg'] and not g['region']
        )]
        if not grids:
            raise Exception('Need to refine grid_label more carefully')
        grids = min(grids, key=itemgetter('grid_number'))
        return grids['grid_label']

    def _decide_allowed_components(self):
        tables = choose.minimum_cover(
            self.data_files,
            attrgetter('table_id'), 
            self._cmip6_table_tiebreaker
        )
        dkeys_for_each_pod = self.data_pods.inverse().values()
        grid_lbl = choose.all_same_if_possible(
            self.data_files,
            dkeys_for_each_pod,
            attrgetter('grid_label'), 
            self._cmip6_grid_tiebreaker
            )
        version_date = choose.require_all_same(
            self.data_files,
            attrgetter('version_date'),
            lambda dates: str(max(datelabel.Date(dt) for dt in dates))
            )
        choices = dict.fromkeys(self.data_files.keys())
        for data_key in choices:
            choices[data_key] = self.UndecidedKey(
                table_id=str(tables[data_key]), 
                grid_label=grid_lbl[data_key], 
                version_date=version_date[data_key]
            )
        return choices

class Gfdludacmip6DataManager(Gfdlcmip6abcDataManager):
    _cmip6_root = os.sep + os.path.join('archive','pcmdi','repo','CMIP6')

class Gfdldatacmip6DataManager(Gfdlcmip6abcDataManager):
    # Kris says /data_cmip6 used to stage pre-publication data, so shouldn't
    # be used as a data source unless explicitly requested by user
    _cmip6_root = os.sep + os.path.join('data_cmip6','CMIP6')


def gcp_wrapper(source_path, dest_dir, timeout=0, dry_run=False):
    modMgr = ModuleManager()
    modMgr.load('gcp')
    source_path = os.path.normpath(source_path)
    dest_dir = os.path.normpath(dest_dir)
    # gcp requires trailing slash, ln ignores it
    if os.path.isdir(source_path):
        source = ['-r', 'gfdl:' + source_path + os.sep]
        # gcp /A/B/ /C/D/ will result in /C/D/B, so need to specify parent dir
        dest = ['gfdl:' + os.path.dirname(dest_dir) + os.sep]
    else:
        source = ['gfdl:' + source_path]
        dest = ['gfdl:' + dest_dir + os.sep]
    print('\tDEBUG: GCP {} -> {}'.format(source[-1], dest[-1]))
    util.run_command(
        ['gcp', '--sync', '-v', '-cd'] + source + dest,
        timeout=timeout, 
        dry_run=dry_run
    )

def make_remote_dir(dest_dir, timeout=0, dry_run=False):
    try:
        os.makedirs(dest_dir)
    except OSError:
        # use GCP for this because output dir might be on a read-only filesystem.
        # apparently trying to test this with os.access is less robust than 
        # just catching the error
        paths = util.PathManager()
        work_dir = paths.make_tempdir()
        work_dir = os.path.join(work_dir, os.path.basename(dest_dir))
        os.makedirs(work_dir)
        gcp_wrapper(work_dir, dest_dir, timeout=timeout, dry_run=dry_run)

def running_on_PPAN():
    """Return true if current host is in the PPAN cluster."""
    host = os.uname()[1].split('.')[0]
    return (re.match(r"(pp|an)\d{3}", host) is not None)

def is_on_tape_filesystem(path):
    # handle eg. /arch0 et al as well as /archive.
    return any(os.path.realpath(path).startswith(s) \
        for s in ['/arch', '/ptmp', '/work'])

def frepp_freq(date_freq):
    # logic as written would give errors for 1yr chunks (?)
    if date_freq is None:
        return date_freq
    assert isinstance(date_freq, datelabel.DateFrequency)
    if date_freq.unit == 'hr' or date_freq.quantity != 1:
        return date_freq.format()
    else:
        # weekly not used in frepp
        _frepp_dict = {
            'yr': 'annual',
            'season': 'seasonal',
            'mo': 'monthly',
            'day': 'daily',
            'hr': 'hourly'
        }
        return _frepp_dict[date_freq.unit]

frepp_translate = {
    'in_data_dir': 'root_dir', # /pp/ directory
    'descriptor': 'CASENAME',
    'out_dir': 'OUTPUT_DIR',
    'WORKDIR': 'WORKING_DIR',
    'yr1': 'FIRSTYR',
    'yr2': 'LASTYR'
}

def parse_frepp_stub(frepp_stub):
    """Converts the frepp arguments to a Python dictionary.

    See `https://wiki.gfdl.noaa.gov/index.php/FRE_User_Documentation#Automated_creation_of_diagnostic_figures`_.

    Returns: :obj:`dict` of frepp parameters.
    """
    # parse arguments and relabel keys
    d = {}
    regex = re.compile(r"""
        \s*set[ ]     # initial whitespace, then 'set' followed by 1 space
        (?P<key>\w+)  # key is simple token, no problem
        \s+=?\s*      # separator is any whitespace, with 0 or 1 "=" signs
        (?P<value>    # want to capture all characters to end of line, so:
            [^=#\s]   # first character = any non-separator, or '#' for comments
            .*        # capture everything between first and last chars
            [^\s]     # last char = non-whitespace.
            |[^=#\s]\b) # separate case for when value is a single character.
        \s*$          # remainder of line must be whitespace.
        """, re.VERBOSE)
    for line in frepp_stub.splitlines():
        print("line = '{}'".format(line))
        match = re.match(regex, line)
        if match:
            if match.group('key') in frepp_translate:
                key = frepp_translate[match.group('key')]
            else:
                key = match.group('key')
            d[key] = match.group('value')

    # cast from string
    for int_key in ['FIRSTYR', 'LASTYR', 'verbose']:
        if int_key in d:
            d[int_key] = int(d[int_key])
    for bool_key in ['make_variab_tar', 'test_mode']:
        if bool_key in d:
            d[bool_key] = bool(d[bool_key])

    d['frepp'] = (d != {})
    return d<|MERGE_RESOLUTION|>--- conflicted
+++ resolved
@@ -609,11 +609,7 @@
                     )
             # copy all case-level files
             print("\tDEBUG: files in {}".format(self.MODEL_WK_DIR))
-<<<<<<< HEAD
             for f in os.listdir(self.MODEL_WK_DIR):
-=======
-            for f in os.path.listdir(self.MODEL_WK_DIR):
->>>>>>> d1527bb1
                 print("\t\tDEBUG: found {}".format(f))
                 if os.path.isfile(os.path.join(self.MODEL_WK_DIR, f)):
                     gcp_wrapper(
