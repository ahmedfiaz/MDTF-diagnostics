--- conflicted
+++ resolved
@@ -371,14 +371,9 @@
         if self.tape_filesystem:
             print "start dmget of {} files".format(len(paths))
             util.run_command(['dmget','-t','-v'] + list(paths),
-<<<<<<< HEAD
-                timeout=len(paths)*self.file_transfer_timeout,
-                dry_run=self.dry_run)
-=======
                 timeout= len(paths) * self.file_transfer_timeout,
                 dry_run=self.dry_run
             ) 
->>>>>>> eeb1ca28
             print "end dmget"
 
     def local_data_is_current(self, dataset):
@@ -679,13 +674,8 @@
         if 'data_freq' in self.__dict__:
             self.table_id = cmip.table_id_from_freq(self.data_freq)
 
-<<<<<<< HEAD
-    @abstractproperty
-    def _cmip6_root(self):
-=======
     @abstractmethod # note: only using this as a property
     def _cmip6_root():
->>>>>>> eeb1ca28
         pass
 
     # also need to determine table?
@@ -765,22 +755,12 @@
         return choices
 
 class Gfdludacmip6DataManager(Gfdlcmip6abcDataManager):
-<<<<<<< HEAD
-    def _cmip6_root(self):
-        return os.sep + os.path.join('archive','pcmdi','repo','CMIP6')
-=======
     _cmip6_root = os.sep + os.path.join('archive','pcmdi','repo','CMIP6')
->>>>>>> eeb1ca28
 
 class Gfdldatacmip6DataManager(Gfdlcmip6abcDataManager):
     # Kris says /data_cmip6 used to stage pre-publication data, so shouldn't
     # be used as a data source unless explicitly requested by user
-<<<<<<< HEAD
-    def _cmip6_root(self):
-        return os.sep + os.path.join('data_cmip6','CMIP6')
-=======
     _cmip6_root = os.sep + os.path.join('data_cmip6','CMIP6')
->>>>>>> eeb1ca28
 
 
 def gcp_wrapper(source_path, dest_dir, timeout=0, dry_run=False):
@@ -796,10 +776,7 @@
     else:
         source = ['gfdl:' + source_path]
         dest = ['gfdl:' + dest_dir + os.sep]
-<<<<<<< HEAD
     print '\tDEBUG: GCP {} -> {}'.format(source[-1], dest[-1])
-=======
->>>>>>> eeb1ca28
     util.run_command(
         ['gcp', '-sync', '-v', '-cd'] + source + dest,
         timeout=timeout, 
