from __future__ import print_function
import os
import sys
import re
import shutil
if os.name == 'posix' and sys.version_info[0] < 3:
    try:
        import subprocess32 as subprocess
    except ImportError:
        import subprocess
else:
    import subprocess
from collections import defaultdict, namedtuple
from itertools import chain
from operator import attrgetter, itemgetter
from abc import ABCMeta, abstractmethod, abstractproperty
import datelabel
import util
import util_mdtf
import conflict_resolution as choose
import cmip6
from data_manager import DataSet, DataManager, DataAccessError
from environment_manager import VirtualenvEnvironmentManager, CondaEnvironmentManager
from shared_diagnostic import Diagnostic, PodRequirementFailure
from netcdf_helper import NcoNetcdfHelper # only option currently implemented

class ModuleManager(util.Singleton):
    _current_module_versions = {
        'python':   'python/2.7.12',
        'ncl':      'ncarg/6.5.0',
        'r':        'R/3.4.4',
        'anaconda': 'anaconda2/5.1',
        'gcp':      'gcp/2.3',
        'nco':      'nco/4.5.4', # 4.7.6 still broken on workstations
        'netcdf':   'netcdf/4.2'
    }

    def __init__(self):
        if 'MODULESHOME' not in os.environ:
            # could set from module --version
            raise OSError(("Unable to determine how modules are handled "
                "on this host."))
        if not os.environ.has_key('LOADEDMODULES'):
            os.environ['LOADEDMODULES'] = ''

        # capture the modules the user has already loaded once, when we start up,
        # so that we can restore back to this state in revert_state()
        self.user_modules = set(self._list())
        self.modules_i_loaded = set()

    def _module(self, *args):
        # based on $MODULESHOME/init/python.py
        if isinstance(args[0], list): # if we're passed explicit list, unpack it
            args = args[0]
        cmd = '{}/bin/modulecmd'.format(os.environ['MODULESHOME'])
        proc = subprocess.Popen([cmd, 'python'] + args, stdout=subprocess.PIPE)
        (output, error) = proc.communicate()
        if proc.returncode != 0:
            raise subprocess.CalledProcessError(
                returncode=proc.returncode, 
                cmd=' '.join([cmd, 'python'] + args), output=error)
        exec output

    def _parse_names(self, *module_names):
        return [m if ('/' in m) else self._current_module_versions[m] \
            for m in module_names]

    def load(self, *module_names):
        """Wrapper for module load.
        """
        mod_names = self._parse_names(*module_names)
        for mod_name in mod_names:
            if mod_name not in self.modules_i_loaded:
                self.modules_i_loaded.add(mod_name)
                self._module(['load', mod_name])

    def load_commands(self, *module_names):
        return ['module load {}'.format(m) \
            for m in self._parse_names(*module_names)]

    def unload(self, *module_names):
        """Wrapper for module unload.
        """
        mod_names = self._parse_names(*module_names)
        for mod_name in mod_names:
            if mod_name in self.modules_i_loaded:
                self.modules_i_loaded.discard(mod_name)
                self._module(['unload', mod_name])

    def unload_commands(self, *module_names):
        return ['module unload {}'.format(m) \
            for m in self._parse_names(*module_names)]

    def _list(self):
        """Wrapper for module list.
        """
        return os.environ['LOADEDMODULES'].split(':')
    
    def revert_state(self):
        mods_to_unload = self.modules_i_loaded.difference(self.user_modules)
        for mod in mods_to_unload:
            self._module(['unload', mod])
        # User's modules may have been unloaded if we loaded a different version
        for mod in self.user_modules:
            self._module(['load', mod])
        assert set(self._list()) == self.user_modules


class GfdlDiagnostic(Diagnostic):
    """Wrapper for Diagnostic that adds writing a placeholder directory to the
    output as a lockfile if we're running in frepp cooperative mode.
    """
    def __init__(self, pod_name, verbose=0):
        super(GfdlDiagnostic, self).__init__(pod_name, verbose)
        self._has_placeholder = False

    def setUp(self, verbose=0):
        config = util_mdtf.ConfigManager()
        try:
            super(GfdlDiagnostic, self).setUp(verbose)
            make_remote_dir(
                self.POD_OUT_DIR,
                timeout=config.config.get('file_transfer_timeout', 0),
                dry_run=config.config.get('dry_run', False)
            )
            self._has_placeholder = True
        except PodRequirementFailure:
            raise

    def tearDown(self, verbose=0):
        # only run teardown (including logging error on index.html) if POD ran
        if self._has_placeholder:
            super(GfdlDiagnostic, self).tearDown(verbose)

class GfdlvirtualenvEnvironmentManager(VirtualenvEnvironmentManager):
    # Use module files to switch execution environments, as defined on 
    # GFDL workstations and PP/AN cluster.

    def __init__(self, verbose=0):
        _ = ModuleManager()
        super(GfdlvirtualenvEnvironmentManager, self).__init__(verbose)

    # manual-coded logic like this is not scalable
    def set_pod_env(self, pod):
        langs = [s.lower() for s in pod.runtime_requirements.keys()]
        if pod.name == 'convective_transition_diag':
            pod.env = 'py_convective_transition_diag'
        elif pod.name == 'MJO_suite':
            pod.env = 'ncl_MJO_suite'
        elif ('r' in langs) or ('rscript' in langs):
            pod.env = 'r_default'
        elif 'ncl' in langs:
            pod.env = 'ncl'
        else:
            pod.env = 'py_default'

    # this is totally not scalable
    _module_lookup = {
        'ncl': ['ncl'],
        'r_default': ['r'],
        'py_default': ['python'],
        'py_convective_transition_diag': ['python', 'ncl'],
        'ncl_MJO_suite': ['python', 'ncl']
    }

    def create_environment(self, env_name):
        modMgr = ModuleManager()
        modMgr.load(self._module_lookup[env_name])
        super(GfdlvirtualenvEnvironmentManager, \
            self).create_environment(env_name)

    def activate_env_commands(self, env_name):
        modMgr = ModuleManager()
        mod_list = modMgr.load_commands(self._module_lookup[env_name])
        return ['source $MODULESHOME/init/bash'] \
            + mod_list \
            + super(GfdlvirtualenvEnvironmentManager, self).activate_env_commands(env_name)

    def deactivate_env_commands(self, env_name):
        modMgr = ModuleManager()
        mod_list = modMgr.unload_commands(self._module_lookup[env_name])
        return super(GfdlvirtualenvEnvironmentManager, \
            self).deactivate_env_commands(env_name) + mod_list

    def tearDown(self):
        super(GfdlvirtualenvEnvironmentManager, self).tearDown()
        modMgr = ModuleManager()
        modMgr.revert_state()

class GfdlcondaEnvironmentManager(CondaEnvironmentManager):
    # Use mdteam's anaconda2
    def _call_conda_create(self, env_name):
        raise Exception(("Trying to create conda env {} "
            "in read-only mdteam account.").format(env_name)
        )


def GfdlautoDataManager(case_dict, DateFreqMixin=None):
    """Wrapper for dispatching DataManager based on inputs.
    """
    test_root = case_dict.get('CASE_ROOT_DIR', None)
    if not test_root:
        return Gfdludacmip6DataManager(case_dict, DateFreqMixin)
    test_root = os.path.normpath(test_root)
    if 'pp' in os.path.basename(test_root):
        return GfdlppDataManager(case_dict, DateFreqMixin)
    else:
        print(("ERROR: Couldn't determine data fetch method from input."
            "Please set '--data_manager GFDL_pp', 'GFDL_UDA_CMP6', or "
            "'GFDL_data_cmip6', depending on the source you want."))
        exit()


class GfdlarchiveDataManager(DataManager):
    __metaclass__ = ABCMeta
    def __init__(self, case_dict, DateFreqMixin=None):
        # load required modules
        modMgr = ModuleManager()
        modMgr.load('gcp', 'nco') # should refactor

        config = util_mdtf.ConfigManager()
        config.config.netcdf_helper = 'NcoNetcdfHelper' # HACK for now
        super(GfdlarchiveDataManager, self).__init__(case_dict, DateFreqMixin)

        assert ('CASE_ROOT_DIR' in case_dict)
        if not os.path.isdir(case_dict['CASE_ROOT_DIR']):
            raise DataAccessError(None, 
                "Can't access CASE_ROOT_DIR = '{}'".format(case_dict['CASE_ROOT_DIR']))
        self.root_dir = case_dict['CASE_ROOT_DIR']
        self.tape_filesystem = is_on_tape_filesystem(self.root_dir)

        self.frepp_mode = config.config.get('frepp', False)
        if self.frepp_mode:
            self.overwrite = True
            # flag to not overwrite config and .tar: want overwrite for frepp
            self.file_overwrite = True
            # if overwrite=False, WK_DIR & OUT_DIR will have been set to a 
            # unique name in parent's init. Set it back so it will be overwritten.
            d = config.paths.modelPaths(self, overwrite=True)
            self.MODEL_WK_DIR = d.MODEL_WK_DIR
            self.MODEL_OUT_DIR = d.MODEL_OUT_DIR

    DataKey = namedtuple('DataKey', ['name_in_model', 'date_freq'])  
    def dataset_key(self, dataset):
        return self.DataKey(
            name_in_model=dataset.name_in_model, 
            date_freq=str(dataset.date_freq)
        )

    @abstractmethod
    def undecided_key(self, dataset):
        pass

    @abstractmethod
    def parse_relative_path(self, subdir, filename):
        pass

    def _listdir(self, dir_):
        # print("\t\tDEBUG: listdir on ...{}".format(dir_[len(self.root_dir):]))
        return os.listdir(dir_)

    def _list_filtered_subdirs(self, dirs_in, subdir_filter=None):
        subdir_filter = util.coerce_to_iter(subdir_filter)
        found_dirs = []
        for dir_ in dirs_in:
            found_subdirs = {d for d \
                in self._listdir(os.path.join(self.root_dir, dir_)) \
                if not (d.startswith('.') or d.endswith('.nc'))
            }
            if subdir_filter:
                found_subdirs = found_subdirs.intersection(subdir_filter)
            if not found_subdirs:
                print("\tCouldn't find subdirs (in {}) at {}, skipping".format(
                    subdir_filter, os.path.join(self.root_dir, dir_)
                ))
                continue
            found_dirs.extend([
                os.path.join(dir_, subdir_) for subdir_ in found_subdirs \
                if os.path.isdir(os.path.join(self.root_dir, dir_, subdir_))
            ])
        return found_dirs

    @abstractmethod
    def subdirectory_filters(self):
        pass

    def _query_data(self):
        """XXX UPDATE DOCSTRING 
        Populate _remote_data attribute with list of candidate files.

        Specifically, if a <component> and <chunk_freq> subdirectory has all the
        requested data, return paths to all files we *would* need in that 
        subdirectory. The decision of which <component> and <chunk_freq> to use
        is made in :meth:`~gfdl.GfdlppDataManager.plan_data_fetching` 
        because it requires comparing the files found for *all* requested datasets.
        """
        self._component_map = defaultdict(list)

        # match files ending in .nc only if they aren't of the form .tile#.nc
        # (negative lookback) 
        regex_no_tiles = re.compile(r".*(?<!\.tile\d)\.nc$")

        pathlist = ['']
        for filter_ in self.subdirectory_filters():
            pathlist = self._list_filtered_subdirs(pathlist, filter_)
        for dir_ in pathlist:
            file_lookup = defaultdict(list)
            dir_contents = self._listdir(os.path.join(self.root_dir, dir_))
            dir_contents = list(filter(regex_no_tiles.search, dir_contents))
            files = []
            for f in dir_contents:
                try:
                    files.append(self.parse_relative_path(dir_, f))
                except ValueError as exc:
                    print('\tDEBUG:', exc)
                    #print('\t\tDEBUG: ', exc, '\n\t\t', os.path.join(self.root_dir, dir_), f)
                    continue
            for ds in files:
                data_key = self.dataset_key(ds)
                file_lookup[data_key].append(ds)
            for data_key in self.data_keys:
                if data_key not in file_lookup:
                    continue
                try:
                    # method throws ValueError if ranges aren't contiguous
                    files_date_range = datelabel.DateRange.from_contiguous_span(
                        *[f.date_range for f in file_lookup[data_key]]
                    )
                except ValueError:
                    # Date range of remote files doesn't contain analysis range or 
                    # is noncontiguous; should probably log an error
                    continue
                if not files_date_range.contains(self.date_range):
                    # should log warning
                    continue
                for ds in file_lookup[data_key]:
                    if ds.date_range in self.date_range:
                        d_key = self.dataset_key(ds)
                        assert data_key == d_key
                        u_key = self.undecided_key(ds)
                        self.data_files[data_key].update([u_key])
                        self._component_map[u_key, data_key].append(ds)

    def query_dataset(self, dataset):
        # all the work done by _query_data
        pass

    @abstractmethod
    def _decide_allowed_components(self):
        pass

    def plan_data_fetch_hook(self):
        """Filter files on model component and chunk frequency.
        """
        d_to_u_dict = self._decide_allowed_components()
        for data_key in self.data_keys:
            u_key = d_to_u_dict[data_key]
            print("Selected {} for {} @ {}".format(
                u_key, data_key.name_in_model, data_key.date_freq)
            )
            # check we didn't eliminate everything:
            assert self._component_map[u_key, data_key] 
            self.data_files[data_key] = self._component_map[u_key, data_key]

        paths = set()
        for data_key in self.data_keys:
            for f in self.data_files[data_key]:
                paths.add(f._remote_data)
        if self.tape_filesystem:
            print("start dmget of {} files".format(len(paths)))
            util.run_command(['dmget','-t','-v'] + list(paths),
                timeout= len(paths) * self.file_transfer_timeout,
                dry_run=self.dry_run
            ) 
            print("end dmget")

    def local_data_is_current(self, dataset):
        """Test whether data is current based on filesystem modification dates.

        TODO:
        - Throw an error if local copy has been modified after remote copy. 
        - Handle case where local data involves processing of remote data, like
            ncrcat'ing. Copy raw remote files to temp directory if we need to 
            process?
        - gcp --sync does this already.
        """
        return False
        # return os.path.getmtime(dataset._local_data) \
        #     >= os.path.getmtime(dataset._remote_data)

    def remote_data_list(self):
        """Process list of requested data to make data fetching efficient.
        """
        return sorted(self.data_keys.keys())

    def _fetch_exception_handler(self, exc):
        print(exc)
        # iterating over the keys themselves, so that will be what's passed 
        # in the exception
        for pod in self.data_pods[exc.dataset]:
            print("\tSkipping pod {} due to data fetch error.".format(pod.name))
            pod.skipped = exc

    def fetch_dataset(self, d_key, method='auto'):
        """Copy files to temporary directory and combine chunks.
        """
        # pylint: disable=maybe-no-member
        (cp_command, smartsite) = self._determine_fetch_method(method)
        dest_path = self.local_path(d_key)
        dest_dir = os.path.dirname(dest_path)
        # ncrcat will error instead of creating destination directories
        if not os.path.exists(dest_dir):
            os.makedirs(dest_dir)
        # GCP can't copy to home dir, so always copy to temp
        tmpdirs = util_mdtf.TempDirManager()
        work_dir = tmpdirs.make_tempdir(hash_obj = d_key)
        remote_files = sorted( # cast from set to list so we can go in chrono order
            list(self.data_files[d_key]), key=lambda ds: ds.date_range.start
            ) 

        # copy remote files
        # TODO: Do something intelligent with logging, caught OSErrors
        for f in remote_files:
            print("\tcopying ...{} to {}".format(
                f._remote_data[len(self.root_dir):], work_dir
            ))
            util.run_command(cp_command + [
                smartsite + f._remote_data, 
                # gcp requires trailing slash, ln ignores it
                smartsite + work_dir + os.sep
            ], 
                timeout=self.file_transfer_timeout, 
                dry_run=self.dry_run
            )

        # ----------------------------------------
        # Processing of copied files: TODO: refactor individual steps into 
        # separate functions 

        # set axis names from header info
        # only look at first file; if other chunks for same var differ, NCO will
        # raise error when we try to concat them
        file_name = os.path.basename(remote_files[0]._remote_data)
        var_name = remote_files[0].name_in_model
        file_axes = self.nc_get_axes_attributes(
            var_name,
            in_file=file_name, cwd=work_dir, dry_run=self.dry_run
        )
        for fax, fax_attrs in file_axes.iteritems():
            # update DataSets with axis info - need to loop since multiple PODs
            # may reference this file (warning will be repeated; TODO fix that)
            error_flag = 0
            for var in self.data_keys[d_key]: 
                if fax in var.axes:
                    # file's axis in list of case's axis names; check their
                    # axis attributes match if they're both defined
                    if 'axis' in fax_attrs and 'axis' in var.axes[fax] \
                        and fax_attrs['axis'].lower() != var.axes[fax]['axis'].lower() \
                        and error_flag != 1:
                        print(("\tWarning: unexpected axis attribute for {0} in "
                            "{1} (found {2}, {3} convention is {4})").format(
                                fax, file_name, fax_attrs['axis'], 
                                self.convention, var.axes[fax]['axis']
                        ))
                        error_flag = 1
                    var.axes[fax]['MDTF_set_from_axis'] = False
                else: 
                    # file has different axis name, try to match by attribute
                    for vax, vax_attrs in var.axes.iteritems():
                        if 'axis' not in fax_attrs or 'axis' not in vax_attrs:
                            continue
                        elif vax_attrs['axis'].lower() == fax_attrs['axis'].lower():
                            # matched axis attributes: log warning & reassign
                            if error_flag != 2:
                                print(("\tWarning: unexpected {0} axis name in {1} "
                                    "(found {2}, {3} convention is {4})").format(
                                        fax_attrs['axis'], file_name, fax, 
                                        self.convention, vax
                                ))
                                error_flag = 2
                            # only update so we don't overwrite the envvar name
                            var.axes[fax] = vax_attrs.copy()
                            var.axes[fax].update(fax_attrs)
                            var.axes[fax]['MDTF_set_from_axis'] = True
                            del var.axes[vax]
                            break
                    else:
                        # get here if we didn't hit 'break' above -- give up
                        if error_flag != 3:
                            print(("\tWarning: unable to assign {0} axis "
                                "in {1}.").format(fax, file_name))
                            error_flag = 3

        # crop time axis to requested range
        # do this *before* combining chunks to reduce disk activity
        for vax, vax_attrs in var.axes.iteritems():
            if 'axis' not in vax_attrs or vax_attrs['axis'].lower() != 't':
                continue
            else:
                time_var_name = vax
                break
        else:
            print("\tCan't determine time axis for {}.".format(file_name))
            time_var_name = 'time' # will probably give KeyError
        trim_count = 0
        for f in remote_files:
            file_name = os.path.basename(f._remote_data)
            if not self.date_range.overlaps(f.date_range):
                print(("\tWarning: {} has dates {} outside of requested "
                    "range {}.").format(file_name, f.date_range, self.date_range))
                continue
            if not self.date_range.contains(f.date_range):
                # file overlaps analysis range but is not strictly contained
                # in it means we need to trim either start or end or both
                trimmed_range = f.date_range.intersection(
                    self.date_range,
                    precision=f.date_range.precision
                )
                print("\ttrimming '{}' of {} from {} to {}".format(
                    time_var_name, file_name, f.date_range, trimmed_range))
                trim_count = trim_count + 1
                self.nc_crop_time_axis(
                    time_var_name, trimmed_range, 
                    in_file=file_name, cwd=work_dir, dry_run=self.dry_run
                )
        if trim_count > 2:
            print("trimmed {} files!".format(trim_count))
            raise AssertionError()

        # cat chunks to destination, if more than one
        if len(remote_files) > 1:
            # not running in shell, so can't use glob expansion.
            print("\tcatting {} chunks to {}".format(
                d_key.name_in_model, dest_path
            ))
            chunks = [os.path.basename(f._remote_data) for f in remote_files]
            self.nc_cat_chunks(chunks, dest_path, 
                cwd=work_dir, dry_run=self.dry_run
            )
        else:
            f = util.coerce_from_iter(remote_files)
            file_name = os.path.basename(f._remote_data)
            print("\tsymlinking {} to {}".format(d_key.name_in_model, dest_path))
            util.run_command(['ln', '-fs', \
                os.path.join(work_dir, file_name), dest_path],
                dry_run=self.dry_run
            ) 
        # temp files cleaned up by data_manager.tearDown

    def _determine_fetch_method(self, method='auto'):
        _methods = {
            'gcp': {'command': ['gcp', '--sync', '-v', '-cd'], 'site':'gfdl:'},
            'cp':  {'command': ['cp'], 'site':''},
            'ln':  {'command': ['ln', '-fs'], 'site':''}
        }
        if method not in _methods:
            if self.tape_filesystem:
                method = 'gcp' # use GCP for DMF filesystems
            else:
                method = 'ln' # symlink for local files
        return (_methods[method]['command'], _methods[method]['site'])

    def process_fetched_data_hook(self):
        pass

    def _make_html(self, cleanup=False):
        # never cleanup html if we're in frepp_mode, since framework may run 
        # later when another component finishes. Instead just append current
        # progress to TEMP_HTML.
        prev_html = os.path.join(self.MODEL_OUT_DIR, 'index.html')
        if self.frepp_mode and os.path.exists(prev_html):
            print("\tDEBUG: Appending previous index.html at {}".format(prev_html))
            with open(prev_html, 'r') as f1:
                contents = f1.read()
            contents = contents.split('<!--CUT-->')
            assert len(contents) == 3
            contents = contents[1]

            if os.path.exists(self.TEMP_HTML):
                mode = 'a'
            else:
                print("\tWARNING: No file at {}.".format(self.TEMP_HTML))
                mode = 'w'
            with open(self.TEMP_HTML, mode) as f2:
                f2.write(contents)
        super(GfdlarchiveDataManager, self)._make_html(
            cleanup=(not self.frepp_mode)
        )

    def _make_tar_file(self, tar_dest_dir):
        # make locally in WORKING_DIR and gcp to destination,
        # since OUTPUT_DIR might be mounted read-only
        config = util_mdtf.ConfigManager()
        out_file = super(GfdlarchiveDataManager, self)._make_tar_file(
            config.paths.WORKING_DIR
        )
        gcp_wrapper(
            out_file, tar_dest_dir,
            timeout=self.file_transfer_timeout, dry_run=self.dry_run
        )
        _, file_ = os.path.split(out_file)
        return os.path.join(tar_dest_dir, file_)

    def _copy_to_output(self):
        # use gcp, since OUTPUT_DIR might be mounted read-only
        if self.MODEL_WK_DIR == self.MODEL_OUT_DIR:
            return # no copying needed
        if self.frepp_mode:
            # only copy PODs that ran, whether they succeeded or not
            for pod in self.pods:
                if pod._has_placeholder:
                    gcp_wrapper(
                        pod.POD_WK_DIR, 
                        pod.POD_OUT_DIR,
                        timeout=self.file_transfer_timeout, dry_run=self.dry_run
                    )
            # copy all case-level files
            print("\tDEBUG: files in {}".format(self.MODEL_WK_DIR))
            for f in os.listdir(self.MODEL_WK_DIR):
                print("\t\tDEBUG: found {}".format(f))
                if os.path.isfile(os.path.join(self.MODEL_WK_DIR, f)):
                    print("\t\tDEBUG: found {}".format(f))
                    gcp_wrapper(
                        os.path.join(self.MODEL_WK_DIR, f), 
                        self.MODEL_OUT_DIR,
                        timeout=self.file_transfer_timeout, dry_run=self.dry_run
                    )
        else:
            # copy everything at once
            if os.path.exists(self.MODEL_OUT_DIR):
                if self.overwrite:
                    try:
                        print('Error: {} exists, attempting to remove.'.format(
                            self.MODEL_OUT_DIR))
                        shutil.rmtree(self.MODEL_OUT_DIR)
                    except OSError:
                        # gcp will not overwrite dirs, so forced to save under
                        # a different name despite overwrite=True
                        print(("Error: couldn't remove {} (probably mounted read"
                            "-only); will rename new directory.").format(
                            self.MODEL_OUT_DIR))
                else:
                    print("Error: {} exists; will rename new directory.".format(
                        self.MODEL_OUT_DIR))
            try:
                if os.path.exists(self.MODEL_OUT_DIR):
                    # check again, since rmtree() might have succeeded
                    self.MODEL_OUT_DIR, version = \
                        util_mdtf.bump_version(self.MODEL_OUT_DIR)
                    new_wkdir, _ = \
                        util_mdtf.bump_version(self.MODEL_WK_DIR, new_v=version)
                    print("\tDEBUG: move {} to {}".format(self.MODEL_WK_DIR, new_wkdir))
                    shutil.move(self.MODEL_WK_DIR, new_wkdir)
                    self.MODEL_WK_DIR = new_wkdir
                gcp_wrapper(
                    self.MODEL_WK_DIR, self.MODEL_OUT_DIR, 
                    timeout=self.file_transfer_timeout,
                    dry_run=self.dry_run
                )
            except Exception:
                raise # only delete MODEL_WK_DIR if copied successfully
            shutil.rmtree(self.MODEL_WK_DIR)


class GfdlppDataManager(GfdlarchiveDataManager):
    def __init__(self, case_dict, DateFreqMixin=None):
        # assign explicitly else linter complains
        self.component = None
        self.data_freq = None
        self.chunk_freq = None
        super(GfdlppDataManager, self).__init__(case_dict, DateFreqMixin)

    UndecidedKey = namedtuple('ComponentKey', ['component', 'chunk_freq'])
    def undecided_key(self, dataset):
        return self.UndecidedKey(
            component=dataset.component, 
            chunk_freq=str(dataset.chunk_freq)
        )

    def parse_relative_path(self, subdir, filename):
        rel_path = os.path.join(subdir, filename)
        match = re.match(r"""
            /?                      # maybe initial separator
            (?P<component>\w+)/     # component name
            ts/                     # timeseries; TODO: handle time averages (not needed now)
            (?P<date_freq>\w+)/     # ts freq
            (?P<chunk_freq>\w+)/    # data chunk length   
            (?P<component2>\w+)\.        # component name (again)
            (?P<start_date>\d+)-(?P<end_date>\d+)\.   # file's date range
            (?P<name_in_model>\w+)\.       # field name
            nc                      # netCDF file extension
        """, rel_path, re.VERBOSE)
        if match:
            #if match.group('component') != match.group('component2'):
            #    raise ValueError("Can't parse {}.".format(rel_path))
            ds = DataSet(**(match.groupdict()))
            del ds.component2
            ds._remote_data = os.path.join(self.root_dir, rel_path)
            ds.date_range = datelabel.DateRange(ds.start_date, ds.end_date)
            ds.date_freq = self.DateFreq(ds.date_freq)
            ds.chunk_freq = self.DateFreq(ds.chunk_freq)
            return ds
        else:
            raise ValueError("Can't parse {}, skipping.".format(rel_path))

    def subdirectory_filters(self):
        return [self.component, 'ts', frepp_freq(self.data_freq), 
                frepp_freq(self.chunk_freq)]
                
    @staticmethod
    def _heuristic_component_tiebreaker(str_list):
        """Determine experiment component(s) from heuristics.

        1. If we're passed multiple components, select those containing 'cmip'.

        2. If that selects multiple components, break the tie by selecting the 
            component with the fewest words (separated by '_'), or, failing that, 
            the shortest overall name.

        Args:
            str_list (:py:obj:`list` of :py:obj:`str`:): list of component names.

        Returns: :py:obj:`str`: name of component that breaks the tie.
        """
        def _heuristic_tiebreaker_sub(strs):
            min_len = min(len(s.split('_')) for s in strs)
            strs2 = [s for s in strs if (len(s.split('_')) == min_len)]
            if len(strs2) == 1:
                return strs2[0]
            else:
                return min(strs2, key=len)

        cmip_list = [s for s in str_list if ('cmip' in s.lower())]
        if cmip_list:
            return _heuristic_tiebreaker_sub(cmip_list)
        else:
            return _heuristic_tiebreaker_sub(str_list)

    def _decide_allowed_components(self):
        choices = dict.fromkeys(self.data_files.keys())
        cmpt_choices = choose.minimum_cover(
            self.data_files,
            attrgetter('component'),
            self._heuristic_component_tiebreaker
        )
        for data_key, cmpt in cmpt_choices.iteritems():
            # take shortest chunk frequency (revisit?)
            chunk_freq = min(u_key.chunk_freq \
                for u_key in self.data_files[data_key] \
                if u_key.component == cmpt)
            choices[data_key] = self.UndecidedKey(component=cmpt, chunk_freq=str(chunk_freq))
        return choices

class Gfdlcmip6abcDataManager(GfdlarchiveDataManager):
    __metaclass__ = ABCMeta    
    def __init__(self, case_dict, DateFreqMixin=None):
        # set root_dir
        # from experiment and model, determine institution and mip
        # set realization code = 'r1i1p1f1' unless specified
        cmip = cmip6.CMIP6_CVs()
        if 'activity_id' not in case_dict:
            if 'experiment_id' in case_dict:
                key = case_dict['experiment_id']
            elif 'experiment' in case_dict:
                key = case_dict['experiment']
            else:
                raise Exception("Can't determine experiment.")
        self.experiment_id = key
        self.activity_id = cmip.lookup(key, 'experiment_id', 'activity_id')
        if 'institution_id' not in case_dict:
            if 'source_id' in case_dict:
                key = case_dict['source_id']
            elif 'model' in case_dict:
                key = case_dict['model']
            else:
                raise Exception("Can't determine model/source.")
        self.source_id = key
        self.institution_id = cmip.lookup(key, 'source_id', 'institution_id')
        if 'member_id' not in case_dict:
            self.member_id = 'r1i1p1f1'
        case_dict['CASE_ROOT_DIR'] = os.path.join(
            self._cmip6_root, self.activity_id, self.institution_id, 
            self.source_id, self.experiment_id, self.member_id)
        # assign explicitly else linter complains
        self.data_freq = None
        self.table_id = None
        self.grid_label = None
        self.version_date = None
        super(Gfdlcmip6abcDataManager, self).__init__(
            case_dict, DateFreqMixin=cmip6.CMIP6DateFrequency
        )
        if 'data_freq' in self.__dict__:
            self.table_id = cmip.table_id_from_freq(self.data_freq)

    @abstractmethod # note: only using this as a property
    def _cmip6_root(self):
        pass

    # also need to determine table?
    UndecidedKey = namedtuple('UndecidedKey', 
        ['table_id', 'grid_label', 'version_date'])
    def undecided_key(self, dataset):
        return self.UndecidedKey(
            table_id=str(dataset.table_id),
            grid_label=dataset.grid_label, 
            version_date=str(dataset.version_date)
        )

    def parse_relative_path(self, subdir, filename):
        d = cmip6.parse_DRS_path(
            os.path.join(self.root_dir, subdir)[len(self._cmip6_root):],
            filename
        )
        d['name_in_model'] = d['variable_id']
        ds = DataSet(**d)
        ds._remote_data = os.path.join(self.root_dir, subdir, filename)
        return ds

    def subdirectory_filters(self):
        return [self.table_id, None, # variable_id
            self.grid_label, self.version_date]

    @staticmethod
    def _cmip6_table_tiebreaker(str_list):
        # no suffix or qualifier, if possible
        tbls = [cmip6.parse_mip_table_id(t) for t in str_list]
        tbls = [t for t in tbls if (not t['spatial_avg'] and not t['region'] \
            and t['temporal_avg'] == 'interval')]
        if not tbls:
            raise Exception('Need to refine table_id more carefully')
        tbls = min(tbls, key=lambda t: len(t['table_prefix']))
        return tbls['table_id']

    @staticmethod
    def _cmip6_grid_tiebreaker(str_list):
        # no suffix or qualifier, if possible
        grids = [cmip6.parse_grid_label(g) for g in str_list]
        grids = [g for g in grids if (
            not g['spatial_avg'] and not g['region']
        )]
        if not grids:
            raise Exception('Need to refine grid_label more carefully')
        grids = min(grids, key=itemgetter('grid_number'))
        return grids['grid_label']

    def _decide_allowed_components(self):
        tables = choose.minimum_cover(
            self.data_files,
            attrgetter('table_id'), 
            self._cmip6_table_tiebreaker
        )
        dkeys_for_each_pod = self.data_pods.inverse().values()
        grid_lbl = choose.all_same_if_possible(
            self.data_files,
            dkeys_for_each_pod,
            attrgetter('grid_label'), 
            self._cmip6_grid_tiebreaker
            )
        version_date = choose.require_all_same(
            self.data_files,
            attrgetter('version_date'),
            lambda dates: str(max(datelabel.Date(dt) for dt in dates))
            )
        choices = dict.fromkeys(self.data_files.keys())
        for data_key in choices:
            choices[data_key] = self.UndecidedKey(
                table_id=str(tables[data_key]), 
                grid_label=grid_lbl[data_key], 
                version_date=version_date[data_key]
            )
        return choices

class Gfdludacmip6DataManager(Gfdlcmip6abcDataManager):
    _cmip6_root = os.sep + os.path.join('archive','pcmdi','repo','CMIP6')

class Gfdldatacmip6DataManager(Gfdlcmip6abcDataManager):
    # Kris says /data_cmip6 used to stage pre-publication data, so shouldn't
    # be used as a data source unless explicitly requested by user
    _cmip6_root = os.sep + os.path.join('data_cmip6','CMIP6')


def gcp_wrapper(source_path, dest_dir, timeout=0, dry_run=False):
    modMgr = ModuleManager()
    modMgr.load('gcp')
    source_path = os.path.normpath(source_path)
    dest_dir = os.path.normpath(dest_dir)
    # gcp requires trailing slash, ln ignores it
    if os.path.isdir(source_path):
        source = ['-r', 'gfdl:' + source_path + os.sep]
        # gcp /A/B/ /C/D/ will result in /C/D/B, so need to specify parent dir
        dest = ['gfdl:' + os.path.dirname(dest_dir) + os.sep]
    else:
        source = ['gfdl:' + source_path]
        dest = ['gfdl:' + dest_dir + os.sep]
    print('\tDEBUG: GCP {} -> {}'.format(source[-1], dest[-1]))
    util.run_command(
        ['gcp', '--sync', '-v', '-cd'] + source + dest,
        timeout=timeout, 
        dry_run=dry_run
    )

<<<<<<< HEAD
def make_remote_dir(dest_dir, timeout=0, dry_run=False):
=======
def make_remote_dir(dest_dir, timeout=None, dry_run=None):
>>>>>>> 70983164
    try:
        os.makedirs(dest_dir)
    except OSError:
        # use GCP for this because output dir might be on a read-only filesystem.
        # apparently trying to test this with os.access is less robust than 
        # just catching the error
        config = util_mdtf.ConfigManager()
        tmpdirs = util_mdtf.TempDirManager()
        work_dir = tmpdirs.make_tempdir()
        if timeout is None:
            timeout = config.config.get('file_transfer_timeout', 0)
        if dry_run is None:
            dry_run = config.config.get('dry_run', False)
        work_dir = os.path.join(work_dir, os.path.basename(dest_dir))
        os.makedirs(work_dir)
        gcp_wrapper(work_dir, dest_dir, timeout=timeout, dry_run=dry_run)

def running_on_PPAN():
    """Return true if current host is in the PPAN cluster."""
    host = os.uname()[1].split('.')[0]
    return (re.match(r"(pp|an)\d{3}", host) is not None)

def is_on_tape_filesystem(path):
    # handle eg. /arch0 et al as well as /archive.
    return any(os.path.realpath(path).startswith(s) \
        for s in ['/arch', '/ptmp', '/work'])

def frepp_freq(date_freq):
    # logic as written would give errors for 1yr chunks (?)
    if date_freq is None:
        return date_freq
    assert isinstance(date_freq, datelabel.DateFrequency)
    if date_freq.unit == 'hr' or date_freq.quantity != 1:
        return date_freq.format()
    else:
        # weekly not used in frepp
        _frepp_dict = {
            'yr': 'annual',
            'season': 'seasonal',
            'mo': 'monthly',
            'day': 'daily',
            'hr': 'hourly'
        }
        return _frepp_dict[date_freq.unit]

frepp_translate = {
    'in_data_dir': 'root_dir', # /pp/ directory
    'descriptor': 'CASENAME',
    'out_dir': 'OUTPUT_DIR',
    'WORKDIR': 'WORKING_DIR',
    'yr1': 'FIRSTYR',
    'yr2': 'LASTYR'
}

def parse_frepp_stub(frepp_stub):
    """Converts the frepp arguments to a Python dictionary.

    See `https://wiki.gfdl.noaa.gov/index.php/FRE_User_Documentation#Automated_creation_of_diagnostic_figures`_.

    Returns: :py:obj:`dict` of frepp parameters.
    """
    # parse arguments and relabel keys
    d = {}
    regex = re.compile(r"""
        \s*set[ ]     # initial whitespace, then 'set' followed by 1 space
        (?P<key>\w+)  # key is simple token, no problem
        \s+=?\s*      # separator is any whitespace, with 0 or 1 "=" signs
        (?P<value>    # want to capture all characters to end of line, so:
            [^=#\s]   # first character = any non-separator, or '#' for comments
            .*        # capture everything between first and last chars
            [^\s]     # last char = non-whitespace.
            |[^=#\s]\b) # separate case for when value is a single character.
        \s*$          # remainder of line must be whitespace.
        """, re.VERBOSE)
    for line in frepp_stub.splitlines():
        print("line = '{}'".format(line))
        match = re.match(regex, line)
        if match:
            if match.group('key') in frepp_translate:
                key = frepp_translate[match.group('key')]
            else:
                key = match.group('key')
            d[key] = match.group('value')

    # cast from string
    for int_key in ['FIRSTYR', 'LASTYR', 'verbose']:
        if int_key in d:
            d[int_key] = int(d[int_key])
    for bool_key in ['make_variab_tar', 'test_mode']:
        if bool_key in d:
            d[bool_key] = bool(d[bool_key])

    d['frepp'] = (d != {})
    return d<|MERGE_RESOLUTION|>--- conflicted
+++ resolved
@@ -899,11 +899,7 @@
         dry_run=dry_run
     )
 
-<<<<<<< HEAD
-def make_remote_dir(dest_dir, timeout=0, dry_run=False):
-=======
 def make_remote_dir(dest_dir, timeout=None, dry_run=None):
->>>>>>> 70983164
     try:
         os.makedirs(dest_dir)
     except OSError:
