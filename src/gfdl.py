import os
import sys
import re
if os.name == 'posix' and sys.version_info[0] < 3:
    try:
        import subprocess32 as subprocess
    except ImportError:
        import subprocess
else:
    import subprocess
from collections import defaultdict, namedtuple
from itertools import chain
from operator import attrgetter, itemgetter
from abc import ABCMeta, abstractmethod
import datelabel
import util
import conflict_resolution as choose
import cmip6
from data_manager import DataSet, DataManager, DataQueryFailure
from environment_manager import VirtualenvEnvironmentManager, CondaEnvironmentManager
from shared_diagnostic import Diagnostic, PodRequirementFailure
from netcdf_helper import NcoNetcdfHelper # only option currently implemented

class ModuleManager(util.Singleton):
    _current_module_versions = {
        'python':   'python/2.7.12',
        'ncl':      'ncarg/6.5.0',
        'r':        'R/3.4.4',
        'anaconda': 'anaconda2/5.1',
        'gcp':      'gcp/2.3',
        'nco':      'nco/4.5.4', # avoid bug in 4.7.6 module on workstations
        'netcdf':   'netcdf/4.2'
    }

    def __init__(self):
        if 'MODULESHOME' not in os.environ:
            # could set from module --version
            raise OSError('Unable to determine how modules are handled on this host.')
        if not os.environ.has_key('LOADEDMODULES'):
            os.environ['LOADEDMODULES'] = ''

        # capture the modules the user has already loaded once, when we start up,
        # so that we can restore back to this state in revert_state()
        self.user_modules = set(self._list())
        self.modules_i_loaded = set()

    def _module(self, *args):
        # based on $MODULESHOME/init/python.py
        if type(args[0]) == type([]):
            args = args[0]
        else:
            args = list(args)
        cmd = '{}/bin/modulecmd'.format(os.environ['MODULESHOME'])
        proc = subprocess.Popen([cmd, 'python'] + args, stdout=subprocess.PIPE)
        (output, error) = proc.communicate()
        if proc.returncode != 0:
            raise subprocess.CalledProcessError(
                returncode=proc.returncode, 
                cmd=' '.join([cmd, 'python'] + args), output=error)
        exec output

    def _parse_names(self, *module_names):
        return [m if ('/' in m) else self._current_module_versions[m] \
            for m in module_names]

    def load(self, *module_names):
        """Wrapper for module load.
        """
        mod_names = self._parse_names(*module_names)
        for mod_name in mod_names:
            if mod_name not in self.modules_i_loaded:
                self.modules_i_loaded.add(mod_name)
                self._module(['load', mod_name])

    def load_commands(self, *module_names):
        return ['module load {}'.format(m) for m in self._parse_names(*module_names)]

    def unload(self, *module_names):
        """Wrapper for module unload.
        """
        mod_names = self._parse_names(*module_names)
        for mod_name in mod_names:
            if mod_name in self.modules_i_loaded:
                self.modules_i_loaded.discard(mod_name)
                self._module(['unload', mod_name])

    def unload_commands(self, *module_names):
        return ['module unload {}'.format(m) for m in self._parse_names(*module_names)]

    def _list(self):
        """Wrapper for module list.
        """
        return os.environ['LOADEDMODULES'].split(':')
    
    def revert_state(self):
        mods_to_unload = self.modules_i_loaded.difference(self.user_modules)
        for mod in mods_to_unload:
            self._module(['unload', mod])
        # User's modules may have been unloaded if we loaded a different version
        for mod in self.user_modules:
            self._module(['load', mod])
        assert set(self._list()) == self.user_modules


class GfdlDiagnostic(Diagnostic):
    """Wrapper for Diagnostic that adds writing a placeholder directory to the
    output as a lockfile if we're running in frepp cooperative mode.
    """
    # hack because we can't pass config to init easily
    _config = None

    def __init__(self, pod_name, verbose=0):
        super(GfdlDiagnostic, self).__init__(pod_name, verbose)
        self._has_placeholder = False

    def setUp(self, verbose=0):
        try:
            super(GfdlDiagnostic, self).setUp(verbose)
            make_placeholder_dir(
                self.name, 
                util.get_from_config('OUTPUT_DIR', self._config, section='paths'),
                timeout=util.get_from_config('file_transfer_timeout', self._config),
                dry_run=util.get_from_config('dry_run', self._config)
            )
            self._has_placeholder = True
        except PodRequirementFailure:
            raise

class GfdlvirtualenvEnvironmentManager(VirtualenvEnvironmentManager):
    # Use module files to switch execution environments, as defined on 
    # GFDL workstations and PP/AN cluster.

    def __init__(self, config, verbose=0):
        _ = ModuleManager()
        super(GfdlvirtualenvEnvironmentManager, self).__init__(config, verbose)

    # manual-coded logic like this is not scalable
    def set_pod_env(self, pod):
        keys = [s.lower() for s in pod.required_programs]
        if pod.name == 'convective_transition_diag':
            pod.env = 'py_convective_transition_diag'
        elif pod.name == 'MJO_suite':
            pod.env = 'ncl_MJO_suite'
        elif ('r' in keys) or ('rscript' in keys):
            pod.env = 'r_default'
        elif 'ncl' in keys:
            pod.env = 'ncl'
        else:
            pod.env = 'py_default'

    # this is totally not scalable
    _module_lookup = {
        'ncl': ['ncl'],
        'r_default': ['r'],
        'py_default': ['python'],
        'py_convective_transition_diag': ['python', 'ncl'],
        'ncl_MJO_suite': ['ncl', 'nco']
    }

    def create_environment(self, env_name):
        modMgr = ModuleManager()
        modMgr.load(self._module_lookup[env_name])
        super(GfdlvirtualenvEnvironmentManager, \
            self).create_environment(env_name)

    def activate_env_commands(self, pod):
        modMgr = ModuleManager()
        mod_list = modMgr.load_commands(self._module_lookup[pod.env])
        return ['source $MODULESHOME/init/bash'] \
            + mod_list \
            + super(GfdlvirtualenvEnvironmentManager, self).activate_env_commands(pod)

    def deactivate_env_commands(self, pod):
        modMgr = ModuleManager()
        mod_list = modMgr.unload_commands(self._module_lookup[pod.env])
        return super(GfdlvirtualenvEnvironmentManager, \
            self).deactivate_env_commands(pod) + mod_list

    def tearDown(self):
        super(GfdlvirtualenvEnvironmentManager, self).tearDown()
        modMgr = ModuleManager()
        modMgr.revert_state()

class GfdlcondaEnvironmentManager(CondaEnvironmentManager):
    # Use mdteam's anaconda2
    def __init__(self, config, verbose=0):
        super(GfdlcondaEnvironmentManager, self).__init__(config, verbose)

    def _call_conda_create(self, env_name):
        raise Exception(
            'Trying to create conda env {} in read-only mdteam account.'.format(env_name)
        )


def GfdlautoDataManager(case_dict, config={}, DateFreqMixin=None):
    """Wrapper for dispatching DataManager based on inputs.
    """
    drs_partial_directory_regex = re.compile(r"""
        .*CMIP6
        (/(?P<activity_id>\w+))?
        (/(?P<institution_id>[a-zA-Z0-9_-]+))?
        (/(?P<source_id>[a-zA-Z0-9_-]+))?
        (/(?P<experiment_id>[a-zA-Z0-9_-]+))?
        (/(?P<member_id>\w+))?
        (/(?P<table_id>\w+))?
        (/(?P<variable_id>\w+))?
        (/(?P<grid_label>\w+))?
        (/v(?P<version_date>\d+))?
        /?                      # maybe final separator
    """, re.VERBOSE)

    if 'root_dir' in case_dict \
        and os.path.normpath(case_dict['root_dir']).endswith(os.sep+'pp'):
        return GfdlppDataManager(case_dict, config, DateFreqMixin)
    elif ('experiment_id' in case_dict or 'experiment' in case_dict) \
        and ('source_id' in case_dict or 'model' in case_dict):
        return Gfdludacmip6DataManager(case_dict, config, DateFreqMixin)
    elif 'root_dir' in case_dict and 'CMIP6' in case_dict['root_dir']:
        match = re.match(drs_partial_directory_regex, case_dict['root_dir'])
        if match:
            case_dict.update(match.groupdict())
        return Gfdludacmip6DataManager(case_dict, config, DateFreqMixin)
    elif 'root_dir' in case_dict:
        return GfdlppDataManager(case_dict, config, DateFreqMixin)
    else:
        raise Exception("Don't know how to dispatch DataManager based on input.")


class GfdlarchiveDataManager(DataManager):
    __metaclass__ = ABCMeta
    def __init__(self, case_dict, config={}, DateFreqMixin=None):
        # load required modules
        modMgr = ModuleManager()
        modMgr.load('gcp', 'nco') # should refactor
        config['settings']['netcdf_helper'] = 'NcoNetcdfHelper'
        self.coop_mode = config['settings']['frepp']

        super(GfdlarchiveDataManager, self).__init__(case_dict, config, DateFreqMixin)
        assert ('root_dir' in case_dict)
        assert os.path.isdir(case_dict['root_dir'])
        self.root_dir = case_dict['root_dir']

    DataKey = namedtuple('DataKey', ['name_in_model', 'date_freq'])  
    def dataset_key(self, dataset):
        return self.DataKey(
            name_in_model=dataset.name_in_model, 
            date_freq=str(dataset.date_freq)
        )

    @abstractmethod
    def undecided_key(self, dataset):
        pass

    @abstractmethod
    def parse_relative_path(self, subdir, filename):
        pass

    def _listdir(self, dir_):
        # print "\t\tDEBUG: listdir on ...{}".format(dir_[len(self.root_dir):])
        return os.listdir(dir_)

    def _list_filtered_subdirs(self, dirs_in, subdir_filter=None):
        subdir_filter = util.coerce_to_collection(subdir_filter, set)
        found_dirs = []
        for dir_ in dirs_in:
            found_subdirs = {d for d \
                in self._listdir(os.path.join(self.root_dir, dir_)) \
                if not (d.startswith('.') or d.endswith('.nc'))
            }
            if subdir_filter:
                found_subdirs = found_subdirs.intersection(subdir_filter)
            if not found_subdirs:
                print "\tCouldn't find subdirs (in {}) at {}, skipping".format(
                    subdir_filter, os.path.join(self.root_dir, dir_)
                )
                continue
            found_dirs.extend([
                os.path.join(dir_, subdir_) for subdir_ in found_subdirs \
                if os.path.isdir(os.path.join(self.root_dir, dir_, subdir_))
            ])
        return found_dirs

    @abstractmethod
    def subdirectory_filters(self):
        pass

    def _query_data(self):
        """XXX UPDATE DOCSTRING 
        Populate _remote_data attribute with list of candidate files.

        Specifically, if a <component> and <chunk_freq> subdirectory has all the
        requested data, return paths to all files we *would* need in that 
        subdirectory. The decision of which <component> and <chunk_freq> to use
        is made in :meth:`~gfdl.GfdlppDataManager.plan_data_fetching` 
        because it requires comparing the files found for *all* requested datasets.
        """
        self._component_map = defaultdict(list)

        # match files ending in .nc only if they aren't of the form .tile#.nc
        # (negative lookback) 
        regex_no_tiles = re.compile(r".*(?<!\.tile\d)\.nc$")

        pathlist = ['']
        for filter_ in self.subdirectory_filters():
            pathlist = self._list_filtered_subdirs(pathlist, filter_)
        for dir_ in pathlist:
            file_lookup = defaultdict(list)
            dir_contents = self._listdir(os.path.join(self.root_dir, dir_))
            dir_contents = list(filter(regex_no_tiles.search, dir_contents))
            files = []
            for f in dir_contents:
                try:
                    files.append(self.parse_relative_path(dir_, f))
                except ValueError as exc:
                    print '\tDEBUG:', exc
                    #print '\t\tDEBUG: ', exc, '\n\t\t', os.path.join(self.root_dir, dir_), f
                    continue
            for ds in files:
                data_key = self.dataset_key(ds)
                file_lookup[data_key].append(ds)
            for data_key in self.data_keys:
                if data_key not in file_lookup:
                    continue
                try:
                    files_date_range = datelabel.DateRange( \
                        [f.date_range for f in file_lookup[data_key]])
                except ValueError:
                    # Date range of remote files doesn't contain analysis range or 
                    # is noncontiguous; should probably log an error
                    continue
                if not files_date_range.contains(self.date_range):
                    # should log warning
                    continue
                for ds in file_lookup[data_key]:
                    if ds.date_range in self.date_range:
                        d_key = self.dataset_key(ds)
                        assert data_key == d_key
                        u_key = self.undecided_key(ds)
                        self.data_files[data_key].update([u_key])
                        self._component_map[u_key, data_key].append(ds)

    def query_dataset(self, dataset):
        # all the work done by _query_data
        pass

    @abstractmethod
    def _decide_allowed_components(self):
        pass

    def plan_data_fetch_hook(self):
        """Filter files on model component and chunk frequency.
        """
        d_to_u_dict = self._decide_allowed_components()
        for data_key in self.data_keys:
            u_key = d_to_u_dict[data_key]
            print "Selected {} for {} @ {}".format(
                u_key, data_key.name_in_model, data_key.date_freq)

            # check we didn't eliminate everything:
            assert self._component_map[u_key, data_key] 
            self.data_files[data_key] = self._component_map[u_key, data_key]

        paths = set()
        for data_key in self.data_keys:
            for f in self.data_files[data_key]:
                paths.add(f._remote_data)
        print "start dmget of {} files".format(len(paths))
        util.run_command(['dmget','-t','-v'] + list(paths),
            timeout=(len(paths)/2)*self.file_transfer_timeout,
            dry_run=self.dry_run
        ) 
        print "end dmget"

    def local_data_is_current(self, dataset):
        """Test whether data is current based on filesystem modification dates.

        TODO:
        - Throw an error if local copy has been modified after remote copy. 
        - Handle case where local data involves processing of remote data, like
            ncrcat'ing. Copy raw remote files to temp directory if we need to 
            process?
        - gcp --sync does this already.
        """
        return False
        # return os.path.getmtime(dataset._local_data) \
        #     >= os.path.getmtime(dataset._remote_data)

    def remote_data_list(self):
        """Process list of requested data to make data fetching efficient.
        """
        return sorted(self.data_keys.keys())

    def _fetch_exception_handler(self, exc):
        print exc
        # iterating over the keys themselves, so that will be what's passed 
        # in the exception
        for pod in self.data_pods[exc.dataset]:
            print "\tSkipping pod {} due to data fetch error.".format(pod.name)
            pod.skipped = exc

    def fetch_dataset(self, d_key, method='auto'):
        """Copy files to temporary directory and combine chunks.
        """
        # pylint: disable=maybe-no-member
        (cp_command, smartsite) = self._determine_fetch_method(method)
        dest_path = self.local_path(d_key)
        dest_dir = os.path.dirname(dest_path)
        # ncrcat will error instead of creating destination directories
        if not os.path.exists(dest_dir):
            os.makedirs(dest_dir)
        # GCP can't copy to home dir, so always copy to temp
        paths = util.PathManager()
        work_dir = paths.make_tempdir(hash_obj = d_key)
        remote_files = sorted( # cast from set to list so we can go in chrono order
            list(self.data_files[d_key]), key=lambda ds: ds.date_range.start
            ) 

        # copy remote files
        # TODO: Do something intelligent with logging, caught OSErrors
        for f in remote_files:
            print "\tcopying ...{} to {}".format(
                f._remote_data[len(self.root_dir):], work_dir)
            util.run_command(cp_command + [
                smartsite + f._remote_data, 
                # gcp requires trailing slash, ln ignores it
                smartsite + work_dir + os.sep
            ], 
                timeout=self.file_transfer_timeout, 
                dry_run=self.dry_run
            ) 

        # crop time axis to requested range
        translate = util.VariableTranslator()
        time_var_name = translate.fromCF(self.convention, 'time_coord')
        trim_count = 0
        for f in remote_files:
            trimmed_range = f.date_range.intersection(
                self.date_range, 
                precision=f.date_range.start.precision
            )
            if trimmed_range != f.date_range:
                file_name = os.path.basename(f._remote_data)
                print "\ttrimming '{}' of {} from {} to {}".format(
                    time_var_name, file_name, f.date_range, trimmed_range)
                trim_count = trim_count + 1
                self.nc_crop_time_axis(
                    time_var_name, trimmed_range, file_name, 
                    working_dir=work_dir, 
                    dry_run=self.dry_run
                )
        assert trim_count <= 2

        # cat chunks to destination, if more than one
        if len(remote_files) > 1:
            # not running in shell, so can't use glob expansion.
            print "\tcatting {} chunks to {}".format(
                d_key.name_in_model, dest_path)
            chunks = [os.path.basename(f._remote_data) for f in remote_files]
            self.nc_cat_chunks(chunks, dest_path, 
                working_dir=work_dir,
                dry_run=self.dry_run
            )
        else:
            f = util.coerce_from_collection(remote_files)
            file_name = os.path.basename(f._remote_data)
            print "\tsymlinking {} to {}".format(d_key.name_in_model, dest_path)
            util.run_command(['ln', '-fs', \
                os.path.join(work_dir, file_name), dest_path],
                dry_run=self.dry_run
            ) 
        # temp files cleaned up by data_manager.tearDown

    def _determine_fetch_method(self, method='auto'):
        _methods = {
            'gcp': {'command': ['gcp', '-sync', '-v', '-cd'], 'site':'gfdl:'},
            'cp':  {'command': ['cp'], 'site':''},
            'ln':  {'command': ['ln', '-fs'], 'site':''}
        }
        if method not in _methods:
            if any(self.root_dir.startswith(s) for s in ['/arch', '/ptmp', '/work']):
                method = 'gcp' # use GCP for DMF filesystems
            else:
                method = 'ln' # symlink for local files
        return (_methods[method]['command'], _methods[method]['site'])

    def process_fetched_data_hook(self):
        pass

    def _make_html(self, cleanup=False):
        paths = util.PathManager()
        prev_html = os.path.join(self.MODEL_OUT_DIR, os.path.basename(self.TEMP_HTML))
        if paths.OUTPUT_DIR == paths.WORKING_DIR \
            and self.coop_mode and os.path.exists(prev_html):
            # should just run cat in a shell
            with open(prev_html, 'r') as f1:
                contents = f1.read()
                if os.path.exists(self.TEMP_HTML):
                    with open(self.TEMP_HTML, 'a') as f2:
                        f2.write(contents)
                else:
                    with open(self.TEMP_HTML, 'w') as f2:
                        f2.write(contents)

        super(GfdlarchiveDataManager, self)._make_html(cleanup)

    def _copy_to_output(self):
        # pylint: disable=maybe-no-member
        # use gcp, since OUTPUT_DIR might be mounted read-only
        paths = util.PathManager()
        if paths.OUTPUT_DIR == paths.WORKING_DIR:
            return # no copying needed
        if self.coop_mode:
            # only copy PODs that ran, whether they succeeded or not
            for pod in self.pods:
                if pod._has_placeholder:
                    gcp_wrapper(
                        pod.POD_WK_DIR, 
                        self.MODEL_OUT_DIR,
                        timeout=self.file_transfer_timeout, dry_run=self.dry_run
                    )
            # copy all case-level files
            for f in os.path.listdir(self.MODEL_WK_DIR):
                if os.path.isfile(f):
                    gcp_wrapper(
                        os.path.join(self.MODEL_WK_DIR, f), 
                        self.MODEL_OUT_DIR,
                        timeout=self.file_transfer_timeout, dry_run=self.dry_run
                    )
        else:
            # copy everything at once
            gcp_wrapper(
<<<<<<< HEAD
                self.MODEL_WK_DIR, 
                paths.OUTPUT_DIR,
                timeout=self.file_transfer_timeout, dry_run=self.dry_run
=======
                self.MODEL_WK_DIR, self.MODEL_OUT_DIR, 
                timeout=self.file_transfer_timeout,
                dry_run=self.dry_run
>>>>>>> 6fe450ae
            )


class GfdlppDataManager(GfdlarchiveDataManager):
    def __init__(self, case_dict, config={}, DateFreqMixin=None):
        super(GfdlppDataManager, self).__init__(case_dict, config, DateFreqMixin)
        for attr in ['component', 'data_freq', 'chunk_freq']:
            if attr not in self.__dict__:
                self.__setattr__(attr, None)

    UndecidedKey = namedtuple('ComponentKey', ['component', 'chunk_freq'])
    def undecided_key(self, dataset):
        return self.UndecidedKey(
            component=dataset.component, 
            chunk_freq=str(dataset.chunk_freq)
        )

    def parse_relative_path(self, subdir, filename):
        rel_path = os.path.join(subdir, filename)
        match = re.match(r"""
            /?                      # maybe initial separator
            (?P<component>\w+)/     # component name
            ts/                     # timeseries; TODO: handle time averages (not needed now)
            (?P<date_freq>\w+)/     # ts freq
            (?P<chunk_freq>\w+)/    # data chunk length   
            (?P<component2>\w+)\.        # component name (again)
            (?P<start_date>\d+)-(?P<end_date>\d+)\.   # file's date range
            (?P<name_in_model>\w+)\.       # field name
            nc                      # netCDF file extension
        """, rel_path, re.VERBOSE)
        if match:
            #if match.group('component') != match.group('component2'):
            #    raise ValueError("Can't parse {}.".format(rel_path))
            ds = DataSet(**(match.groupdict()))
            del ds.component2
            ds._remote_data = os.path.join(self.root_dir, rel_path)
            ds.date_range = datelabel.DateRange(ds.start_date, ds.end_date)
            ds.date_freq = self.DateFreq(ds.date_freq)
            ds.chunk_freq = self.DateFreq(ds.chunk_freq)
            return ds
        else:
            raise ValueError("Can't parse {}, skipping.".format(rel_path))

    def subdirectory_filters(self):
        # pylint: disable=maybe-no-member
        return [self.component, 'ts', frepp_freq(self.data_freq), 
                frepp_freq(self.chunk_freq)]
                
    @staticmethod
    def _heuristic_component_tiebreaker(str_list):
        """Determine experiment component(s) from heuristics.

        1. If we're passed multiple components, select those containing 'cmip'.

        2. If that selects multiple components, break the tie by selecting the 
            component with the fewest words (separated by '_'), or, failing that, 
            the shortest overall name.

        Args:
            str_list (:obj:`list` of :obj:`str`:): list of component names.

        Returns: :obj:`str`: name of component that breaks the tie.
        """
        def _heuristic_tiebreaker_sub(strs):
            min_len = min(len(s.split('_')) for s in strs)
            strs2 = [s for s in strs if (len(s.split('_')) == min_len)]
            if len(strs2) == 1:
                return strs2[0]
            else:
                return min(strs2, key=len)

        cmip_list = [s for s in str_list if ('cmip' in s.lower())]
        if cmip_list:
            return _heuristic_tiebreaker_sub(cmip_list)
        else:
            return _heuristic_tiebreaker_sub(str_list)

    def _decide_allowed_components(self):
        choices = dict.fromkeys(self.data_files.keys())
        cmpt_choices = choose.minimum_cover(
            self.data_files,
            attrgetter('component'),
            self._heuristic_component_tiebreaker
        )
        for data_key, cmpt in cmpt_choices.iteritems():
            # take shortest chunk frequency (revisit?)
            chunk_freq = min(u_key.chunk_freq \
                for u_key in self.data_files[data_key] \
                if u_key.component == cmpt)
            choices[data_key] = self.UndecidedKey(component=cmpt, chunk_freq=str(chunk_freq))
        return choices

class Gfdludacmip6DataManager(GfdlarchiveDataManager):
    def __init__(self, case_dict, config={}, DateFreqMixin=None):
        # set root_dir
        # from experiment and model, determine institution and mip
        # set realization code = 'r1i1p1f1' unless specified
        self._uda_root = os.sep + os.path.join('archive','pcmdi','repo','CMIP6')
        cmip = cmip6.CMIP6_CVs()
        if 'activity_id' not in case_dict:
            if 'experiment_id' in case_dict:
                key = case_dict['experiment_id']
            elif 'experiment' in case_dict:
                key = case_dict['experiment']
            else:
                raise Exception("Can't determine experiment.")
        self.experiment_id = key
        self.activity_id = cmip.lookup(key, 'experiment_id', 'activity_id')
        if 'institution_id' not in case_dict:
            if 'source_id' in case_dict:
                key = case_dict['source_id']
            elif 'model' in case_dict:
                key = case_dict['model']
            else:
                raise Exception("Can't determine model/source.")
        self.source_id = key
        self.institution_id = cmip.lookup(key, 'source_id', 'institution_id')
        if 'member_id' not in case_dict:
            self.member_id = 'r1i1p1f1'
        case_dict['root_dir'] = os.path.join(
            self._uda_root, self.activity_id, self.institution_id, 
            self.source_id, self.experiment_id, self.member_id)
        super(Gfdludacmip6DataManager, self).__init__(
            case_dict, config, DateFreqMixin=cmip6.CMIP6DateFrequency)
        for attr in ['data_freq', 'table_id', 'grid_label', 'version_date']:
            if attr not in self.__dict__:
                self.__setattr__(attr, None)
        if 'data_freq' in self.__dict__:
            self.table_id = cmip.table_id_from_freq(self.data_freq)

    # also need to determine table?
    UndecidedKey = namedtuple('UndecidedKey', 
        ['table_id', 'grid_label', 'version_date'])
    def undecided_key(self, dataset):
        return self.UndecidedKey(
            table_id=str(dataset.table_id),
            grid_label=dataset.grid_label, 
            version_date=str(dataset.version_date)
        )

    def parse_relative_path(self, subdir, filename):
        d = cmip6.parse_DRS_path(
            os.path.join(self.root_dir, subdir)[len(self._uda_root):],
            filename
        )
        d['name_in_model'] = d['variable_id']
        ds = DataSet(**d)
        ds._remote_data = os.path.join(self.root_dir, subdir, filename)
        return ds

    def subdirectory_filters(self):
        # pylint: disable=maybe-no-member
        return [self.table_id, None, # variable_id
            self.grid_label, self.version_date]

    @staticmethod
    def _cmip6_table_tiebreaker(str_list):
        # no suffix or qualifier, if possible
        tbls = [cmip6.parse_mip_table_id(t) for t in str_list]
        tbls = [t for t in tbls if (
            not t['spatial_avg'] and not t['region'] and t['temporal_avg'] == 'interval'
        )]
        if not tbls:
            raise Exception('Need to refine table_id more carefully')
        tbls = min(tbls, key=lambda t: len(t['table_prefix']))
        return tbls['table_id']

    @staticmethod
    def _cmip6_grid_tiebreaker(str_list):
        # no suffix or qualifier, if possible
        grids = [cmip6.parse_grid_label(g) for g in str_list]
        grids = [g for g in grids if (
            not g['spatial_avg'] and not g['region']
        )]
        if not grids:
            raise Exception('Need to refine grid_label more carefully')
        grids = min(grids, key=itemgetter('grid_number'))
        return grids['grid_label']

    def _decide_allowed_components(self):
        tables = choose.minimum_cover(
            self.data_files,
            attrgetter('table_id'), 
            self._cmip6_table_tiebreaker
        )
        dkeys_for_each_pod = self.data_pods.inverse().values()
        grid_lbl = choose.all_same_if_possible(
            self.data_files,
            dkeys_for_each_pod,
            attrgetter('grid_label'), 
            self._cmip6_grid_tiebreaker
            )
        version_date = choose.require_all_same(
            self.data_files,
            attrgetter('version_date'),
            lambda dates: str(max(datelabel.Date(dt) for dt in dates))
            )
        choices = dict.fromkeys(self.data_files.keys())
        for data_key in choices:
            choices[data_key] = self.UndecidedKey(
                table_id=str(tables[data_key]), 
                grid_label=grid_lbl[data_key], 
                version_date=version_date[data_key]
            )
        return choices

def gcp_wrapper(source_path, dest_dir, timeout=0, dry_run=False):
    modMgr = ModuleManager()
    modMgr.load('gcp')
    source_path = os.path.normpath(source_path)
    dest_dir = os.path.normpath(dest_dir)
    # gcp requires trailing slash, ln ignores it
    if os.path.isdir(source_path):
        source = ['-r', 'gfdl:' + source_path + os.sep]
        # gcp /A/B/ /C/D/ will result in /C/D/B, so need to specify parent dir
        dest = ['gfdl:' + os.path.dirname(dest_dir) + os.sep]
    else:
        source = ['gfdl:' + source_path]
        dest = ['gfdl:' + dest_dir + os.sep]
    util.run_command(
        ['gcp', '-sync', '-v', '-cd'] + source + dest,
        timeout=timeout, 
        dry_run=dry_run
    )

def make_placeholder_dir(dir_name, dest_root_dir, timeout=0, dry_run=False):
    try:
        os.mkdir(os.path.join(dest_root_dir, dir_name))
    except OSError:
        # use GCP for this because output dir might be on a read-only filesystem.
        # apparently trying to test this with os.access is less robust than 
        # just catching the error
        paths = util.PathManager()
        work_dir = paths.make_tempdir()
        work_dir = os.path.join(work_dir, dir_name)
        os.makedirs(work_dir)
        gcp_wrapper(work_dir, dest_root_dir, timeout=timeout, dry_run=dry_run)

def running_on_PPAN():
    """Return true if current host is in the PPAN cluster."""
    host = os.uname()[1].split('.')[0]
    return (re.match(r"(pp|an)\d{3}", host) is not None)

def frepp_freq(date_freq):
    # logic as written would give errors for 1yr chunks (?)
    if date_freq is None:
        return date_freq
    assert isinstance(date_freq, datelabel.DateFrequency)
    if date_freq.unit == 'hr' or date_freq.quantity != 1:
        return date_freq.format()
    else:
        # weekly not used in frepp
        _frepp_dict = {
            'yr': 'annual',
            'season': 'seasonal',
            'mo': 'monthly',
            'day': 'daily',
            'hr': 'hourly'
        }
        return _frepp_dict[date_freq.unit]

frepp_translate = {
    'in_data_dir': 'root_dir', # /pp/ directory
    'descriptor': 'CASENAME',
    'out_dir': 'OUTPUT_DIR',
    'WORKDIR': 'WORKING_DIR',
    'yr1': 'FIRSTYR',
    'yr2': 'LASTYR'
}

def parse_frepp_stub(frepp_stub):
    """Converts the frepp arguments to a Python dictionary.

    See `https://wiki.gfdl.noaa.gov/index.php/FRE_User_Documentation#Automated_creation_of_diagnostic_figures`_.

    Returns: :obj:`dict` of frepp parameters.
    """
    # parse arguments and relabel keys
    d = {}
    regex = re.compile(r"""
        \s*set[ ]     # initial whitespace, then 'set' followed by 1 space
        (?P<key>\w+)  # key is simple token, no problem
        \s+=?\s*      # separator is any whitespace, with 0 or 1 "=" signs
        (?P<value>    # want to capture all characters to end of line, so:
            [^=#\s]   # first character = any non-separator, or '#' for comments
            .*        # capture everything between first and last chars
            [^\s]     # last char = non-whitespace.
            |[^=#\s]\b) # separate case for when value is a single character.
        \s*$          # remainder of line must be whitespace.
        """, re.VERBOSE)
    for line in frepp_stub.splitlines():
        print "line = '{}'".format(line)
        match = re.match(regex, line)
        if match:
            if match.group('key') in frepp_translate:
                key = frepp_translate[match.group('key')]
            else:
                key = match.group('key')
            d[key] = match.group('value')

    # cast from string
    for int_key in ['FIRSTYR', 'LASTYR', 'verbose']:
        if int_key in d:
            d[int_key] = int(d[int_key])
    for bool_key in ['make_variab_tar', 'test_mode']:
        if bool_key in d:
            d[bool_key] = bool(d[bool_key])

    d['frepp'] = (d != {})
    return d<|MERGE_RESOLUTION|>--- conflicted
+++ resolved
@@ -529,15 +529,9 @@
         else:
             # copy everything at once
             gcp_wrapper(
-<<<<<<< HEAD
                 self.MODEL_WK_DIR, 
                 paths.OUTPUT_DIR,
                 timeout=self.file_transfer_timeout, dry_run=self.dry_run
-=======
-                self.MODEL_WK_DIR, self.MODEL_OUT_DIR, 
-                timeout=self.file_transfer_timeout,
-                dry_run=self.dry_run
->>>>>>> 6fe450ae
             )
 
 
