--- conflicted
+++ resolved
@@ -127,24 +127,12 @@
         else:
             self.DateFreq = DateFreqMixin
 
-<<<<<<< HEAD
-        if 'envvars' in config:
-            self.envvars = config['envvars'].copy() # gets appended to
-        else:
-            self.envvars = {}
-
-        if 'convention' in case_dict:
-            self.convention = case_dict['convention']
-        else:
-            self.convention = 'CF' # default to assuming CF-compliance
-=======
         self.case_name = case_dict['CASENAME']
         self.model_name = case_dict['model']
         self.firstyr = datelabel.Date(case_dict['FIRSTYR'])
         self.lastyr = datelabel.Date(case_dict['LASTYR'])
         self.date_range = datelabel.DateRange(self.firstyr, self.lastyr)
         self.convention = case_dict.get('convention', 'CF')
->>>>>>> 717b3951
         if 'data_freq' in case_dict:
             self.data_freq = self.DateFreq(case_dict['data_freq'])
         else:
@@ -152,15 +140,6 @@
         self.pod_list = case_dict['pod_list'] 
         self.pods = []
 
-<<<<<<< HEAD
-        self.dry_run = util_mdtf.get_from_config('dry_run', config, default=False)
-        self.file_transfer_timeout = util_mdtf.get_from_config(
-            'file_transfer_timeout', config, default=0) # 0 = syntax for no timeout
-        self.make_variab_tar = util_mdtf.get_from_config('make_variab_tar', 
-            config, default=False)
-        self.keep_temp = util_mdtf.get_from_config('keep_temp', config, default=False)
-        self.overwrite = util_mdtf.get_from_config('overwrite', config, default=True)
-=======
         config = util_mdtf.ConfigManager()
         self.envvars = config.global_envvars.copy() # gets appended to
         # assign explicitly else linter complains
@@ -169,7 +148,6 @@
         self.make_variab_tar = config.config.make_variab_tar
         self.keep_temp = config.config.keep_temp
         self.overwrite = config.config.overwrite
->>>>>>> 717b3951
         self.file_overwrite = self.overwrite # overwrite config and .tar
 
         d = config.paths.model_paths(case_dict, overwrite=self.overwrite)
