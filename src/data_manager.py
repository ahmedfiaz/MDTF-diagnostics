from __future__ import print_function
import os
import sys
import glob
import copy
import shutil
from collections import defaultdict, namedtuple
from itertools import chain
from operator import attrgetter
from abc import ABCMeta, abstractmethod
import datetime
if os.name == 'posix' and sys.version_info[0] < 3:
    try:
        from subprocess32 import CalledProcessError
    except ImportError:
        from subprocess import CalledProcessError
else:
    from subprocess import CalledProcessError
import util
import util_mdtf
import datelabel
import netcdf_helper
from shared_diagnostic import PodRequirementFailure

class DataQueryFailure(Exception):
    """Exception signaling a failure to find requested data in the remote location. 
    
    Raised by :meth:`~data_manager.DataManager.queryData` to signal failure of a
    data query. Should be caught properly in :meth:`~data_manager.DataManager.planData`
    or :meth:`~data_manager.DataManager.fetchData`.
    """
    def __init__(self, dataset, msg=''):
        self.dataset = dataset
        self.msg = msg

    def __str__(self):
        if hasattr(self.dataset, 'name'):
            return 'Query failure for {}: {}.'.format(self.dataset.name, self.msg)
        else:
            return 'Query failure: {}.'.format(self.msg)

class DataAccessError(Exception):
    """Exception signaling a failure to obtain data from the remote location.
    """
    def __init__(self, dataset, msg=''):
        self.dataset = dataset
        self.msg = msg

    def __str__(self):
        if hasattr(self.dataset, '_remote_data'):
            return 'Data access error for {}: {}.'.format(
                self.dataset._remote_data, self.msg)
        else:
            return 'Data access error: {}.'.format(self.msg)

class DataSet(util.Namespace):
    """Class to describe datasets.

    `https://stackoverflow.com/a/48806603`_ for implementation.
    """
    def __init__(self, *args, **kwargs):
        # pylint: disable=maybe-no-member
        if 'DateFreqMixin' not in kwargs:
            self.DateFreq = datelabel.DateFrequency
        else:
            self.DateFreq = kwargs['DateFreqMixin']
            del kwargs['DateFreqMixin']

        super(DataSet, self).__init__(*args, **kwargs)
        for key in ['name', 'units', 'date_range', 'date_freq', '_local_data']:
            if key not in self:
                self[key] = None
        
        for key in ['_remote_data', 'alternates']:
            if key not in self:
                self[key] = []

        for key in ['axes']:
            if key not in self:
                self[key] = dict()
                
        if ('var_name' in self) and (self.name is None):
            self.name = self.var_name
            del self.var_name
        if ('freq' in self) and (self.date_freq is None):
            self.date_freq = self.DateFreq(self.freq)
            del self.freq

    def copy(self, new_name=None):
        temp = super(DataSet, self).copy()
        if new_name is not None:
            temp.name = new_name
        return temp  

    @classmethod
    def from_pod_varlist(cls, pod_convention, var, dm_args):
        translate = util_mdtf.VariableTranslator()
        var_copy = var.copy()
        var_copy.update(dm_args)
        ds = cls(**var_copy)
        ds.original_name = ds.name
        ds.CF_name = translate.toCF(pod_convention, ds.name)
        alt_ds_list = []
        for alt_var in ds.alternates:
            alt_ds = ds.copy(new_name=alt_var)
            alt_ds.original_name = ds.original_name
            alt_ds.CF_name = translate.toCF(pod_convention, alt_ds.name)
            alt_ds.alternates = []
            alt_ds_list.append(alt_ds)
        ds.alternates = alt_ds_list
        return ds

    def _freeze(self):
        """Return immutable representation of (current) attributes.

        Exclude attributes starting with '_' from the comparison, in case 
        we want DataSets with different timestamps, temporary directories, etc.
        to compare as equal.
        """
        d = self.toDict()
        keys_to_hash = sorted(k for k in d if not k.startswith('_'))
        d2 = {k: repr(d[k]) for k in keys_to_hash}
        FrozenDataSet = namedtuple('FrozenDataSet', keys_to_hash)
        return FrozenDataSet(**d2)

class DataManager(object):
    # analogue of TestFixture in xUnit
    __metaclass__ = ABCMeta

    def __init__(self, case_dict, config={}, DateFreqMixin=None):
        # pylint: disable=maybe-no-member
        self.case_name = case_dict['CASENAME']
        self.model_name = case_dict['model']
        self.firstyr = datelabel.Date(case_dict['FIRSTYR'])
        self.lastyr = datelabel.Date(case_dict['LASTYR'])
        self.date_range = datelabel.DateRange(self.firstyr, self.lastyr)
        if not DateFreqMixin:
            self.DateFreq = datelabel.DateFrequency
        else:
            self.DateFreq = DateFreqMixin

        if 'envvars' in config:
            self.envvars = config['envvars'].copy() # gets appended to
        else:
            self.envvars = {}

        if 'convention' in case_dict:
            self.convention = case_dict['convention']
        else:
            self.convention = 'CF' # default to assuming CF-compliance
        if 'data_freq' in case_dict:
            self.data_freq = self.DateFreq(case_dict['data_freq'])
        else:
            self.data_freq = None
        self.pod_list = case_dict['pod_list'] 
        self.pods = []

        self.dry_run = util_mdtf.get_from_config('dry_run', config, default=False)
        self.file_transfer_timeout = util_mdtf.get_from_config(
            'file_transfer_timeout', config, default=0) # 0 = syntax for no timeout
        self.make_variab_tar = util_mdtf.get_from_config('make_variab_tar', 
            config, default=False)
<<<<<<< HEAD
        self.keep_temp = util_mdtf.get_from_config('keep_temp', config, default=False)
        self.no_overwrite = util_mdtf.get_from_config('no_overwrite', config, default=True)
        self.no_file_overwrite = self.no_overwrite # overwrite config and .tar
=======
        self.keep_temp = util.get_from_config('keep_temp', config, default=False)
        self.overwrite = util.get_from_config('overwrite', config, default=False)
        self.file_overwrite = self.overwrite # overwrite config and .tar
>>>>>>> f922cb84

        paths = util_mdtf.PathManager()
        d = paths.modelPaths(self, overwrite=self.overwrite)
        self.MODEL_DATA_DIR = d['MODEL_DATA_DIR']
        self.MODEL_WK_DIR = d['MODEL_WK_DIR']
        self.MODEL_OUT_DIR = d['MODEL_OUT_DIR']
        self.TEMP_HTML = os.path.join(self.MODEL_WK_DIR, 'pod_output_temp.html')

        self.dry_run = util_mdtf.get_from_config('dry_run', config, default=False)
        self.file_transfer_timeout = util_mdtf.get_from_config(
            'file_transfer_timeout', config, default=0) # 0 = syntax for no timeout

        # dynamic inheritance to add netcdf manipulation functions
        # source: https://stackoverflow.com/a/8545134
        mixin = util_mdtf.get_from_config('netcdf_helper', config, 
            default='NcoNetcdfHelper')
        mixin = getattr(netcdf_helper, 'NcoNetcdfHelper')
        self.__class__ = type(self.__class__.__name__, (self.__class__, mixin), {})
        try:
            self.nc_check_environ() # make sure we have dependencies
        except Exception:
            raise

    def iter_pods(self):
        """Generator iterating over all pods which haven't been
        skipped due to requirement errors.
        """
        for p in self.pods:
            if p.skipped is None:
                yield p

    def iter_vars(self):
        """Generator iterating over all variables in all pods which haven't been
        skipped due to requirement errors.
        """
        for p in self.iter_pods():
            for var in p.varlist:
                yield var

    # -------------------------------------

    def setUp(self, verbose=0):
        # pylint: disable=maybe-no-member
        util_mdtf.check_required_dirs(
            already_exist =[], 
            create_if_nec = [self.MODEL_WK_DIR, self.MODEL_DATA_DIR], 
            verbose=verbose)
        self.envvars.update({
            "DATADIR": self.MODEL_DATA_DIR,
            "variab_dir": self.MODEL_WK_DIR,
            "CASENAME": self.case_name,
            "model": self.model_name,
            "FIRSTYR": self.firstyr.format(precision=1), 
            "LASTYR": self.lastyr.format(precision=1)
        })
        # set env vars for unit conversion factors (TODO: honest unit conversion)
        translate = util_mdtf.VariableTranslator()
        if self.convention not in translate.units:
            raise AssertionError(("Variable name translation doesn't recognize "
                "{}.").format(self.convention))
        temp = translate.variables[self.convention].to_dict()
        for key, val in temp.iteritems():
            util_mdtf.setenv(key, val, self.envvars, verbose=verbose)
        temp = translate.units[self.convention].to_dict()
        for key, val in temp.iteritems():
            util_mdtf.setenv(key, val, self.envvars, verbose=verbose)

        for pod in self.iter_pods():
            self._setup_pod(pod)
        self._build_data_dicts()

    def _setup_pod(self, pod):
        paths = util_mdtf.PathManager()
        translate = util_mdtf.VariableTranslator()

        # transfer DataManager-specific settings
        pod.__dict__.update(paths.modelPaths(self, overwrite=self.overwrite))
        pod.__dict__.update(paths.podPaths(pod))
        pod.TEMP_HTML = self.TEMP_HTML
        pod.pod_env_vars.update(self.envvars)
        pod.dry_run = self.dry_run

        # express varlist as DataSet objects
        ds_list = []
        for var in pod.varlist:
            ds_list.append(DataSet.from_pod_varlist(
                pod.convention, var, {'DateFreqMixin': self.DateFreq}))
        pod.varlist = ds_list

        for var in pod.iter_vars_and_alts():
            var.name_in_model = translate.fromCF(self.convention, var.CF_name)
            var.date_range = self.date_range
            var._local_data = self.local_path(self.dataset_key(var))
            var.axes = copy.deepcopy(translate.axes[self.convention])

        if self.data_freq is not None:
            for var in pod.iter_vars_and_alts():
                if var.date_freq != self.data_freq:
                    pod.skipped = PodRequirementFailure(
                        pod,
                        ("{0} requests {1} (= {2}) at {3} frequency, which isn't "
                        "compatible with case {4} providing data at {5} frequency "
                        "only.").format(
                            pod.name, var.name_in_model, var.name, 
                            var.date_freq, self.case_name, self.data_freq
                    ))
                    break

    @staticmethod
    def dataset_key(dataset):
        """Return immutable representation of DataSet. Two DataSets should have 
        the same key 
        """
        return dataset._freeze()

    def local_path(self, data_key):
        """Returns the absolute path of the local copy of the file for dataset.

        This determines the local model data directory structure, which is
        `$MODEL_DATA_ROOT/<CASENAME>/<freq>/<CASENAME>.<var name>.<freq>.nc'`.
        Files not following this convention won't be found.
        """
        assert 'name_in_model' in data_key._fields
        assert 'date_freq' in data_key._fields
        # values in key are repr strings by default, so need to instantiate the
        # datelabel object to use its formatting method
        try:
            # value in key is from __str__
            freq = self.DateFreq(data_key.date_freq)
        except ValueError:
            # value in key is from __repr__
            freq = eval('datelabel.'+data_key.date_freq)
        freq = freq.format_local()
        return os.path.join(
            self.MODEL_DATA_DIR, freq,
            "{}.{}.{}.nc".format(
                self.case_name, data_key.name_in_model, freq)
        )

    def _build_data_dicts(self):
        self.data_keys = defaultdict(list)
        self.data_pods = util.MultiMap()
        self.data_files = util.MultiMap()
        for pod in self.iter_pods():
            for var in pod.iter_vars_and_alts():
                key = self.dataset_key(var)
                self.data_pods[key].update(set([pod]))
                self.data_keys[key].append(var)
                self.data_files[key].update(var._remote_data)

    # -------------------------------------

    def fetch_data(self):
        self._query_data()
        # populate vars with found files
        for data_key in self.data_keys:
            for var in self.data_keys[data_key]:
                var._remote_data.extend(list(self.data_files[data_key]))
        
        for pod in self.iter_pods():
            try:
                new_varlist = [var for var \
                    in self._iter_populated_varlist(pod.varlist, pod.name)]
            except DataQueryFailure as exc:
                print("Data query failed on pod {}; skipping.".format(pod.name))
                pod.skipped = exc
                new_varlist = []
            for var in new_varlist:
                var.alternates = []
            pod.varlist = new_varlist
        # revise DataManager's to-do list, now that we've marked some PODs as
        # being skipped due to data inavailability
        self._build_data_dicts()

        self.plan_data_fetch_hook()

        for file_ in self.remote_data_list():
            try:
                self.fetch_dataset(file_)
            except CalledProcessError as caught_exc:
                exc = DataAccessError(
                    file_,
                    """Running external command {} when fetching {} @ {} 
                    returned error: {} (status {}). Did not retry.
                    """.format(
                        caught_exc.cmd, file_.name_in_model, file_.date_freq,
                        caught_exc.output, caught_exc.returncode
                    )
                )
                self._fetch_exception_handler(exc)
                continue
            except Exception as caught_exc:
                exc = DataAccessError(
                    file_,
                    """Caught {} exception ({}) when fetching {} @ {}.
                    Did not retry.
                    """.format(
                        type(caught_exc).__name__, caught_exc, 
                        file_.name_in_model, file_.date_freq
                    )
                )
                self._fetch_exception_handler(exc)
                continue

    def _fetch_exception_handler(self, exc):
        print(exc)
        keys_from_file = self.data_files.inverse()
        for key in keys_from_file[exc.dataset]:
            for pod in self.data_pods[key]:
                print(("\tSkipping pod {} due to data fetch error."
                    "").format(pod.name))
                pod.skipped = exc

    def _query_data(self):
        for data_key in self.data_keys:
            try:
                var = self.data_keys[data_key][0]
                print("Calling query_dataset on {} @ {}".format(
                    var.name_in_model, var.date_freq))
                files = self.query_dataset(var)
                self.data_files[data_key].update(files)
            except DataQueryFailure:
                continue

    def _iter_populated_varlist(self, var_iter, pod_name):
        """Generator function yielding either a variable, its alternates if the
        variable was not found in the data query, or DataQueryFailure if the
        variable request can't be satisfied with found data.
        """
        for var in var_iter:
            if var._remote_data:
                print("Found {} (= {}) @ {} for {}".format(
                    var.name_in_model, var.name, var.date_freq, pod_name
                ))
                yield var
            elif not var.alternates:
                raise DataQueryFailure(
                    var,
                    ("Couldn't find {} (= {}) @ {} for {} & no other "
                        "alternates").format(
                        var.name_in_model, var.name, var.date_freq, pod_name
                ))
            else:
                print(("Couldn't find {} (= {}) @ {} for {}, trying "
                    "alternates").format(
                        var.name_in_model, var.name, var.date_freq, pod_name
                ))
                for alt_var in self._iter_populated_varlist(var.alternates, pod_name):
                    yield alt_var  # no 'yield from' in py2.7

    def remote_data_list(self):
        """Process list of requested data to make data fetching efficient.

        This is intended as a hook to be used by subclasses. Default behavior is
        to delete from the list duplicate datasets and datasets where a local
        copy of the data already exists and is current (as determined by 
        :meth:`~data_manager.DataManager.local_data_is_current`).
        
        Returns: collection of :class:`~util.DataSet`
            objects.
        """
        # flatten list of all _remote_datas and remove duplicates
        unique_files = set(f for f in chain.from_iterable(self.data_files.values()))
        # filter out any data we've previously fetched that's up to date
        unique_files = [f for f in unique_files if not self.local_data_is_current(f)]
        # fetch data in sorted order to make interpreting logs easier
        if unique_files:
            if hasattr(self, 'fetch_ordering_function'):
                sort_key = self.fetch_ordering_function
            if hasattr(unique_files[0], '_remote_data'):
                sort_key = attrgetter('_remote_data')
            else:
                sort_key = None
            unique_files.sort(key=sort_key)
        return unique_files
    
    def local_data_is_current(self, dataset):
        """Determine if local copy of data needs to be refreshed.

        This is intended as a hook to be used by subclasses. Default is to always
        return `False`, ie always fetch remote data.

        Returns: `True` if local copy of data exists and remote copy hasn't been
            updated.
        """
        return False

    def plan_data_fetch_hook(self):
        pass

    def preprocess_local_data(self, *args, **kwargs):
        # do translation/ transformations of data here
        pass

    # -------------------------------------

    # following are specific details that must be implemented in child class 
    @abstractmethod
    def query_dataset(self, dataset):
        pass

    @abstractmethod
    def fetch_dataset(self, dataset):
        pass

    # -------------------------------------

    def tearDown(self, config):
        # TODO: handle OSErrors in all of these
        self._make_html()
        _ = self._backup_config_file(config)
        if self.make_variab_tar:
            paths = util_mdtf.PathManager()
            _ = self._make_tar_file(paths.OUTPUT_DIR)
        self._copy_to_output()

    def _make_html(self, cleanup=True):
        paths = util_mdtf.PathManager()
        src_dir = os.path.join(paths.CODE_ROOT, 'src', 'html')
        dest = os.path.join(self.MODEL_WK_DIR, 'index.html')
        if os.path.isfile(dest):
            print("WARNING: index.html exists, deleting.")
            os.remove(dest)

        template_dict = self.envvars.copy()
        template_dict['DATE_TIME'] = \
            datetime.datetime.utcnow().strftime("%A, %d %B %Y %I:%M%p (UTC)")
        util_mdtf.append_html_template(
            os.path.join(src_dir, 'mdtf_header.html'), dest, template_dict
        )
        util_mdtf.append_html_template(self.TEMP_HTML, dest, {})
        util_mdtf.append_html_template(
            os.path.join(src_dir, 'mdtf_footer.html'), dest, template_dict
        )
        if cleanup:
            os.remove(self.TEMP_HTML)

        shutil.copy2(
            os.path.join(src_dir, 'mdtf_diag_banner.png'), self.MODEL_WK_DIR
        )

    def _backup_config_file(self, config):
        """Record settings in file variab_dir/config_save.json for rerunning
        """
        out_file = os.path.join(self.MODEL_WK_DIR, 'config_save.json')
        if not self.file_overwrite:
            out_file, _ = util_mdtf.bump_version(out_file)
        elif os.path.exists(out_file):
            print('Overwriting {}.'.format(out_file))
        util.write_json(config, out_file)
        return out_file

    def _make_tar_file(self, tar_dest_dir):
        """Make tar file of web/bitmap output.
        """
        out_file = os.path.join(tar_dest_dir, self.MODEL_WK_DIR+'.tar')
        if not self.file_overwrite:
            out_file, _ = util_mdtf.bump_version(out_file)
            print("Creating {}.".format(out_file))
        elif os.path.exists(out_file):
            print('Overwriting {}.'.format(out_file))
        # not running in shell, so don't need to quote globs
        tar_flags = ["--exclude=*.{}".format(s) for s in ['netCDF','nc','ps','PS','eps']]
        util.run_command(
            ['tar', '-cf', out_file, self.MODEL_WK_DIR ] + tar_flags,
            dry_run = self.dry_run
        )
        return out_file

    def _copy_to_output(self):
        if self.MODEL_WK_DIR == self.MODEL_OUT_DIR:
            return # no copying needed
        print("copy {} to {}".format(self.MODEL_WK_DIR, self.MODEL_OUT_DIR))
        try:
            if os.path.exists(self.MODEL_OUT_DIR):
                if not self.overwrite:
                    print('Error: {} exists, overwriting anyway.'.format(
                        self.MODEL_OUT_DIR))
                shutil.rmtree(self.MODEL_OUT_DIR)
        except Exception:
            raise
        shutil.move(self.MODEL_WK_DIR, self.MODEL_OUT_DIR)


class LocalfileDataManager(DataManager):
    # Assumes data files are already present in required directory structure 

    DataKey = namedtuple('DataKey', ['name_in_model', 'date_freq'])  
    def dataset_key(self, dataset):
        return self.DataKey(
            name_in_model=dataset.name_in_model, 
            date_freq=str(dataset.date_freq)
        )

    def query_dataset(self, dataset):
        path = self.local_path(self.dataset_key(dataset))
        if os.path.isfile(path):
            return [path]
        else:
            raise DataQueryFailure(dataset, 'File not found at {}'.format(path))
    
    def local_data_is_current(self, dataset):
        return True 

    def fetch_dataset(self, dataset):
        pass
<|MERGE_RESOLUTION|>--- conflicted
+++ resolved
@@ -160,15 +160,9 @@
             'file_transfer_timeout', config, default=0) # 0 = syntax for no timeout
         self.make_variab_tar = util_mdtf.get_from_config('make_variab_tar', 
             config, default=False)
-<<<<<<< HEAD
         self.keep_temp = util_mdtf.get_from_config('keep_temp', config, default=False)
-        self.no_overwrite = util_mdtf.get_from_config('no_overwrite', config, default=True)
-        self.no_file_overwrite = self.no_overwrite # overwrite config and .tar
-=======
-        self.keep_temp = util.get_from_config('keep_temp', config, default=False)
-        self.overwrite = util.get_from_config('overwrite', config, default=False)
+        self.overwrite = util_mdtf.get_from_config('overwrite', config, default=True)
         self.file_overwrite = self.overwrite # overwrite config and .tar
->>>>>>> f922cb84
 
         paths = util_mdtf.PathManager()
         d = paths.modelPaths(self, overwrite=self.overwrite)
