#!/usr/bin/env python

# ======================================================================
# NOAA Model Diagnotics Task Force (MDTF) Diagnostic Driver
#
# March 2019
# Dani Coleman, NCAR
# Chih-Chieh (Jack) Chen, NCAR, 
# Yi-Hung Kuo, UCLA
#
# The MDTF code package and the participating PODs are distributed under
# the LGPLv3 license (see LICENSE.txt).
# ======================================================================

from __future__ import absolute_import, division, print_function, unicode_literals
import sys
# do version check before importing other stuff
if sys.version_info[0] == 2 and sys.version_info[1] < 7:
    print(("ERROR: MDTF currently only supports python >= 2.7. Please check "
    "which version is on your $PATH (e.g. with `which python`.)"))
    print("Attempted to run with following python version:\n{}".format(sys.version))
    exit()
# passed; continue with imports
import os
import signal
import shutil
<<<<<<< HEAD
from src import cli, util, util_mdtf, data_manager, environment_manager, \
    shared_diagnostic, preprocessor
=======
from src import cli
from src import util
from src import util_mdtf
from src import data_manager
from src import environment_manager
from src import diagnostic
>>>>>>> c0bd06db

class MDTFFramework(object):
    def __init__(self, code_root, defaults_rel_path):
        """Initial dispatch of CLI args: are we printing help info or running
        framework. 
        """
        self.code_root = code_root
        # delete temp files if we're killed
        signal.signal(signal.SIGTERM, self.cleanup_tempdirs)
        signal.signal(signal.SIGINT, self.cleanup_tempdirs)

        # poor man's subparser: argparse's subparser doesn't handle this
        # use case easily, so just dispatch on first argument
        if len(sys.argv) == 1 or \
            len(sys.argv) == 2 and sys.argv[1].lower().endswith('help'):
            # build CLI, print its help and exit
            cli_obj = cli.FrameworkCLIHandler(code_root, defaults_rel_path)
            cli_obj.parser.print_help()
            exit()
        elif sys.argv[1].lower() == 'info': 
            # "subparser" for command-line info
            cli.InfoCLIHandler(self.code_root, sys.argv[2:])
        else:
            # not printing help or info, setup CLI normally 
            # move into its own function so that child classes can customize
            # above options without having to rewrite below
            self._framework_init(code_root, defaults_rel_path)

    def cleanup_tempdirs(self, signum=None, frame=None):
        # delete temp files
        util.signal_logger(self.__class__.__name__, signum, frame)
        config = util_mdtf.ConfigManager()
        tmpdirs = util_mdtf.TempDirManager()
        if not config.config.get('keep_temp', False):
            tmpdirs.cleanup()

    def _framework_init(self, code_root, defaults_rel_path):
        # set up CLI and parse arguments
        # print('\tDEBUG: argv = {}'.format(sys.argv[1:]))
        cli_obj = cli.FrameworkCLIHandler(code_root, defaults_rel_path)
        self._cli_pre_parse_hook(cli_obj)
        cli_obj.parse_cli()
        self._cli_post_parse_hook(cli_obj)
        # load pod data
        pod_info_tuple = cli.load_pod_settings(code_root)
        # do nontrivial parsing
        config = util_mdtf.ConfigManager(cli_obj, pod_info_tuple)
        print(util.pretty_print_json(config.paths))
        self.parse_mdtf_args(cli_obj, config)
        # config should be read-only from here on
        self._post_parse_hook(cli_obj, config)
        self._print_config(cli_obj, config)

    def _cli_pre_parse_hook(self, cli_obj):
        # gives subclasses the ability to customize CLI handler before parsing
        # although most of the work done by parse_mdtf_args
        pass

    def _cli_post_parse_hook(self, cli_obj):
        # gives subclasses the ability to customize CLI handler after parsing
        # although most of the work done by parse_mdtf_args
        if cli_obj.config.get('dry_run', False):
            cli_obj.config['test_mode'] = True

    @staticmethod
    def _populate_from_cli(cli_obj, group_nm, target_d=None):
        if target_d is None:
            target_d = dict()
        for key, val in cli_obj.iteritems_cli(group_nm):
            if val: # assign nonempty items only
                target_d[key] = val
        return target_d

    def parse_mdtf_args(self, cli_obj, config):
        """Parse script options returned by the CLI. For greater customizability,
        most of the functionality is spun out into sub-methods.
        """
        self.parse_env_vars(cli_obj, config)
        self.parse_pod_list(cli_obj, config)
        self.parse_case_list(cli_obj, config)
        self.parse_paths(cli_obj, config)

    def parse_env_vars(self, cli_obj, config):
        # don't think PODs use global env vars?
        # self.envvars = self._populate_from_cli(cli_obj, 'PATHS', self.envvars)
        config.global_envvars['RGB'] = os.path.join(self.code_root,'src','rgb')
        # globally enforce non-interactive matplotlib backend
        # see https://matplotlib.org/3.2.2/tutorials/introductory/usage.html#what-is-a-backend
        config.global_envvars['MPLBACKEND'] = "Agg"

    def parse_pod_list(self, cli_obj, config):
        self.pod_list = []
        args = util.coerce_to_iter(config.config.pop('pods', []), set)
        if 'example' in args or 'examples' in args:
            self.pod_list = [pod for pod in config.pods \
                if pod.startswith('example')]
        elif 'all' in args:
            self.pod_list = [pod for pod in config.pods \
                if not pod.startswith('example')]
        else:
            # specify pods by realm
            realms = args.intersection(set(config.all_realms))
            args = args.difference(set(config.all_realms)) # remainder
            for key in config.pod_realms:
                if util.coerce_to_iter(key, set).issubset(realms):
                    self.pod_list.extend(config.pod_realms[key])
            # specify pods by name
            pods = args.intersection(set(config.pods))
            self.pod_list.extend(list(pods))
            for arg in args.difference(set(config.pods)): # remainder:
                print("WARNING: Didn't recognize POD {}, ignoring".format(arg))
            # exclude examples
            self.pod_list = [pod for pod in self.pod_list \
                if not pod.startswith('example')]
        if not self.pod_list:
            print(("WARNING: no PODs selected to be run. Do `./mdtf info pods`"
            " for a list of available PODs, and check your -p/--pods argument."))
            print('Received --pods = {}'.format(list(args)))
            exit()

    def parse_case_list(self, cli_obj, config):
        case_list_in = util.coerce_to_iter(cli_obj.case_list)
        cli_d = self._populate_from_cli(cli_obj, 'MODEL')
        if 'CASE_ROOT_DIR' not in cli_d and cli_obj.config.get('root_dir', None): 
            # CASE_ROOT was set positionally
            cli_d['CASE_ROOT_DIR'] = cli_obj.config['root_dir']
        if not case_list_in:
            case_list_in = [cli_d]
        case_list = []
        for case_tup in enumerate(case_list_in):
            case_list.append(self.parse_case(case_tup, cli_d, cli_obj, config))
        self.case_list = [case for case in case_list if case is not None]
        if not self.case_list:
            print("ERROR: no valid entries in case_list. Please specify model run information.")
            print('Received:')
            print(util.pretty_print_json(case_list_in))
            exit(1)

    def parse_case(self, case_tup, cli_d, cli_obj, config):
        n, d = case_tup
        if 'CASE_ROOT_DIR' not in d and 'root_dir' in d:
            d['CASE_ROOT_DIR'] = d.pop('root_dir')
        case_convention = d.get('convention', '')
        d.update(cli_d)
        if case_convention:
            d['convention'] = case_convention

        if not ('CASENAME' in d or ('model' in d and 'experiment' in d)):
            print(("WARNING: Need to specify either CASENAME or model/experiment "
                "in caselist entry {}, skipping.").format(n+1))
            return None
        _ = d.setdefault('model', d.get('convention', ''))
        _ = d.setdefault('experiment', '')
        _ = d.setdefault('CASENAME', '{}_{}'.format(d['model'], d['experiment']))

        for field in ['FIRSTYR', 'LASTYR', 'convention']:
            if not d.get(field, None):
                print(("WARNING: No value set for {} in caselist entry {}, "
                    "skipping.").format(field, n+1))
                return None
        # if pods set from CLI, overwrite pods in case list
        d['pod_list'] = self.set_case_pod_list(d, cli_obj, config)
        return d

    def set_case_pod_list(self, case, cli_obj, config):
        # if pods set from CLI, overwrite pods in case list
        # already finalized self.pod-list by the time we get here
        if not cli_obj.is_default['pods'] or not case.get('pod_list', None):
            return self.pod_list
        else:
            return case['pod_list']

    def parse_paths(self, cli_obj, config):
        config.paths.parse(cli_obj.config, cli_obj.custom_types.get('path', []))

    def _post_parse_hook(self, cli_obj, config):
        # init other services
        self.verify_paths(config)
        # use WORKING_DIR for temp data
        _ = util_mdtf.TempDirManager(config.paths.WORKING_DIR)
        _ = util_mdtf.VariableTranslator()

    def verify_paths(self, config):
        # clean out WORKING_DIR if we're not keeping temp files
        if os.path.exists(config.paths.WORKING_DIR) and not \
            (config.config.get('keep_temp', False) \
            or config.paths.WORKING_DIR == config.paths.OUTPUT_DIR):
            shutil.rmtree(config.paths.WORKING_DIR)
        util_mdtf.check_required_dirs(
            already_exist = [
                config.paths.CODE_ROOT, config.paths.OBS_DATA_ROOT
            ], 
            create_if_nec = [
                config.paths.MODEL_DATA_ROOT, 
                config.paths.WORKING_DIR, 
                config.paths.OUTPUT_DIR
        ])

    def _print_config(self, cli_obj, config):
        # make config nested dict for backwards compatibility
        # this is all temporary
        d = dict()
        for n, case in enumerate(self.case_list):
            key = 'case_list({})'.format(n)
            d[key] = case
        d['pod_list'] = self.pod_list
        d['paths'] = config.paths
        d['paths'].pop('_unittest', None)
        d['settings'] = dict()
        settings_gps = set(cli_obj.parser_groups).difference(
            set(['parser','PATHS','MODEL','DIAGNOSTICS'])
        )
        for group in settings_gps:
            d['settings'] = self._populate_from_cli(cli_obj, group, d['settings'])
        d['settings'] = {k:v for k,v in iter(d['settings'].items()) \
            if k not in d['paths']}
        d['envvars'] = config.global_envvars
        print('DEBUG: SETTINGS:')
        print(util.pretty_print_json(d))

    _dispatch_search = [
<<<<<<< HEAD
        data_manager, environment_manager, shared_diagnostic, preprocessor
=======
        data_manager, environment_manager, diagnostic
>>>>>>> c0bd06db
    ]
    def manual_dispatch(self, config):
        def _dispatch(setting, class_suffix):
            class_prefix = config.config.get(setting, '')
            class_prefix = util.coerce_from_iter(class_prefix)
            # drop '_' and title-case class name
            class_prefix = ''.join(class_prefix.split('_')).title()
            for mod in self._dispatch_search:
                try:
                    return getattr(mod, class_prefix+class_suffix)
                except Exception:
                    continue
            print("No class named {}.".format(class_prefix+class_suffix))
            raise Exception('no_class')

        self.DataManager = _dispatch('data_manager', 'DataManager')
        self.EnvironmentManager = _dispatch('environment_manager', 'EnvironmentManager')
        self.Diagnostic = _dispatch('diagnostic', 'Diagnostic')
        self.Preprocessor = _dispatch('preprocessor', 'Preprocessor')

    def main_loop(self):
        config = util_mdtf.ConfigManager()
        self.manual_dispatch(config)
        caselist = []
        # only run first case in list until dependence on env vars cleaned up
        for case_dict in self.case_list[0:1]: 
            case = self.DataManager(case_dict)
            for pod_name in case.pod_list:
                try:
                    pod = self.Diagnostic(pod_name)
                except AssertionError as error:  
                    print(str(error))
                case.pods.append(pod)
            case.setUp()
            case.query_data()
            case.fetch_data()
            case.preprocess_data(self.Preprocessor)
            caselist.append(case)

        for case in caselist:
            run_mgr = environment_manager.SubprocessRuntimeManager(
                self.EnvironmentManager, pods=case.pods
            )
            run_mgr.setup()
            run_mgr.run()
            run_mgr.tear_down()

        for case in caselist:
            case.tearDown()
        self.cleanup_tempdirs()


# should move this out of "src" package, but need to create wrapper shell script
# to set framework conda env.
if __name__ == '__main__':
    # get dir of currently executing script: 
    cwd = os.path.dirname(os.path.realpath(__file__)) 
    code_root, src_dir = os.path.split(cwd)
    defaults_rel_path = os.path.join(src_dir, 'cli.jsonc')
    if not os.path.exists(defaults_rel_path):
        # print('Warning: site-specific cli.jsonc not found, using template.')
        defaults_rel_path = os.path.join(src_dir, 'cli_template.jsonc')
    mdtf = MDTFFramework(code_root, defaults_rel_path)
    print("\n======= Starting {}".format(__file__))
    mdtf.main_loop()
    print("Exiting normally from {}".format(__file__))<|MERGE_RESOLUTION|>--- conflicted
+++ resolved
@@ -24,17 +24,8 @@
 import os
 import signal
 import shutil
-<<<<<<< HEAD
 from src import cli, util, util_mdtf, data_manager, environment_manager, \
-    shared_diagnostic, preprocessor
-=======
-from src import cli
-from src import util
-from src import util_mdtf
-from src import data_manager
-from src import environment_manager
-from src import diagnostic
->>>>>>> c0bd06db
+    diagnostic, preprocessor
 
 class MDTFFramework(object):
     def __init__(self, code_root, defaults_rel_path):
@@ -256,11 +247,7 @@
         print(util.pretty_print_json(d))
 
     _dispatch_search = [
-<<<<<<< HEAD
-        data_manager, environment_manager, shared_diagnostic, preprocessor
-=======
-        data_manager, environment_manager, diagnostic
->>>>>>> c0bd06db
+        data_manager, environment_manager, diagnostic, preprocessor
     ]
     def manual_dispatch(self, config):
         def _dispatch(setting, class_suffix):
