#!/usr/bin/env python

# ======================================================================
# NOAA Model Diagnotics Task Force (MDTF) Diagnostic Driver
#
# March 2019
# Dani Coleman, NCAR
# Chih-Chieh (Jack) Chen, NCAR, 
# Yi-Hung Kuo, UCLA
#
# The MDTF code package and the participating PODs are distributed under
# the LGPLv3 license (see LICENSE.txt).
# ======================================================================

from __future__ import print_function
import os
import sys
import cli
import util
import util_mdtf
import data_manager
import environment_manager
<<<<<<< HEAD
import netcdf_helper
from shared_diagnostic import Diagnostic  
=======
import shared_diagnostic
>>>>>>> 2ede4a92

class MDTFFramework(object):
    def __init__(self, code_root, defaults_rel_path):
        """Initial dispatch of CLI args: are we printing help info or running
        framework. 
        """
        self.code_root = code_root
        # poor man's subparser: argparse's subparser doesn't handle this
        # use case easily, so just dispatch on first argument
        if len(sys.argv) == 1 or \
            len(sys.argv) == 2 and sys.argv[1].lower().endswith('help'):
            # build CLI, print its help and exit
            cli_obj = cli.FrameworkCLIHandler(code_root, defaults_rel_path)
            cli_obj.parser.print_help()
            exit()
        elif sys.argv[1].lower() == 'info': 
            # "subparser" for command-line info
            cli.InfoCLIHandler(self.code_root, sys.argv[2:])
        else:
            # not printing help or info, setup CLI normally
            # move into its own function so that child classes can customize
            # above options without having to rewrite below
            self._real_init_hook(code_root, defaults_rel_path)

<<<<<<< HEAD
        self.parser = argparse.ArgumentParser(
            epilog="""
                All command-line arguments override defaults set in 
                src/mdtf_settings.json.
            """
        )
        self.argparse_setup()
        cmdline_args = self.argparse_parse()
        print(cmdline_args, '\n')
        default_args = util.read_json(cmdline_args['config_file'])
        self.config = self.parse_mdtf_args(cmdline_args, default_args)
        print('SETTINGS:\n', util.pretty_print_json(self.config)) #debug

        util.PathManager(self.config['paths']) # initialize
        self._post_config_init() # hook to allow inserting other commands
        
    def _post_config_init(self):
        self.set_mdtf_env_vars()
        self.DataManager = self.manual_dispatch(
            self.config['settings']['data_manager'], 'DataManager'
        )
        self.EnvironmentManager = self.manual_dispatch(
            self.config['settings']['environment_manager'], 'EnvironmentManager'
        )
        self.Diagnostic = Diagnostic
        self.NetCDFHelper = self.manual_dispatch(
            self.config['settings']['netcdf_helper'], 'NetcdfHelper'
        )
=======
    def _real_init_hook(self, code_root, defaults_rel_path):
        # set up CLI and parse arguments
        print('\tDEBUG: argv = {}'.format(sys.argv[1:]))
        cli_obj = cli.FrameworkCLIHandler(code_root, defaults_rel_path)
        self._cli_pre_parse_hook(cli_obj)
        cli_obj.parse_cli()
        # load pod info
        pod_info_tuple = cli.load_pod_settings(self.code_root)
        self.all_pods, self.pods, self.pod_realms = pod_info_tuple
        # do nontrivial parsing
        self.parse_mdtf_args(cli_obj)
        # use final info to initialize ConfigManager
        print('DEBUG: SETTINGS:\n', util.pretty_print_json(self.config))
        exit()
>>>>>>> 2ede4a92

    def _cli_pre_parse_hook(self, cli_obj):
        # gives subclasses the ability to customize CLI handler before parsing
        # although most of the work done by parse_mdtf_args
        pass

    def parse_mdtf_args(self, cli_obj):
        """Parse script options returned by the CLI. For greater customizability,
        most of the functionality is spun out into sub-methods.
        """
        self.postparse_cli(cli_obj)
        self.parse_pod_list(cli_obj)
        self.parse_case_list(cli_obj)
        self.parse_env_vars(cli_obj)
        self.parse_paths(cli_obj)
        
        # make config nested dict for backwards compatibility
        # this is all temporary
        self.config = dict()
        self.config['pod_list'] = self.pod_list
        self.config['case_list'] = self.case_list
        self.config['paths'] = self.paths
        util_mdtf.PathManager(self.config['paths']) # initialize
        self.config['settings'] = dict()
        settings_gps = set(cli_obj.parser_groups.keys()).difference(
            set(['parser','PATHS','MODEL'])
        )
        for group in settings_gps:
            self._populate_dict(cli_obj, group, self.config['settings'])
        self.config['envvars'] = self.config['settings'].copy()
        self.config['envvars'].update(self.config['paths'])
        self.config['envvars']['RGB'] = os.path.join(self.code_root,'src','rgb')

    def postparse_cli(self, cli_obj):
        # stuff too cumbersome to do within cli.py 
        if cli_obj.config.get('dry_run', False):
            cli_obj.config['test_mode'] = True

    def parse_pod_list(self, cli_obj):
        self.pod_list = []
        args = util.coerce_to_iter(cli_obj.config.get('pods', []), set)
        if 'all' in args:
            self.pod_list = self.all_pods
        else:
            # specify pods by realm
            realms = args.intersection(set(self.pod_realms.keys()))
            args = args.difference(set(self.pod_realms.keys())) # remainder
            for realm in realms:
                self.pod_list.extend(self.pod_realms[realm])
            # specify pods by name
            pods = args.intersection(set(self.all_pods))
            self.pod_list.extend(list(pods))
            for arg in args.difference(set(self.all_pods)): # remainder:
                print("WARNING: Didn't recognize POD {}, ignoring".format(arg))

    def parse_case_list(self, cli_obj):
        d = cli_obj.config # abbreviate
        self.case_list = []
        if d.get('model', None) or d.get('experiment', None) \
            or d.get('CASENAME', None):
            self.case_list = self.caselist_from_args(cli_obj)
        else:
            self.case_list = d.get('case_list',[])
        for i in range(len(self.case_list)):
            d2 = self.case_list[i]
            # remove empty entries
            d2 = {k:v for k,v in d2.iteritems() if v}
            if not d2.get('CASE_ROOT_DIR', None) and d2.get('root_dir', None):
                d2['CASE_ROOT_DIR'] = d2['root_dir']
            elif not d2.get('root_dir', None) and d2.get('CASE_ROOT_DIR', None):
                d2['root_dir'] = d2['CASE_ROOT_DIR']

    def caselist_from_args(self, cli_obj):
        d = dict()
        d2 = cli_obj.config # abbreviate
        self._populate_dict(cli_obj, 'MODEL', d)
        # remove empty entries first
        d = {k:v for k,v in d.iteritems() if v}
        if 'model' not in d:
            d['model'] = 'CMIP'
        if 'experiment' not in d:
            d['experiment'] = ''
        if 'variable_convention' not in d:
            d['variable_convention'] = 'CMIP'
        if 'CASENAME' not in d:
            d['CASENAME'] = '{}_{}'.format(d['model'], d['experiment'])
        if d2.get('root_dir', None):
            # overwrite flag if both are set
            d['CASE_ROOT_DIR'] = d2['root_dir']
            d['root_dir'] = d2['root_dir']
        elif d.get('CASE_ROOT_DIR', None):
            d['root_dir'] = d['CASE_ROOT_DIR']
        else:
            print('ERROR: need to sepcify root directory of model data.')
            exit()
        return [d]

    def parse_env_vars(self, cli_obj):
        self.envvars = dict()
        self.envvars = cli_obj.config.copy()

    def parse_paths(self, cli_obj):
        self.paths = dict()
        # only let this be overridden if we're in a unit test
        rel_paths_root = cli_obj.config.get('CODE_ROOT', None)
        if not rel_paths_root or rel_paths_root == '.':
            rel_paths_root = self.code_root
        # convert relative to absolute paths
<<<<<<< HEAD
        for key, val in default_args['paths'].iteritems():
            default_args['paths'][key] = util.resolve_path(val, rel_paths_root)

        if util.get_from_config('dry_run', default_args, default=False):
            default_args['settings']['test_mode'] = True

        if util.get_from_config('netcdf_helper', default_args, default=False):
            default_args['settings']['netcdf_helper'] = 'Nco'

        return default_args

    def set_mdtf_env_vars(self):
        # pylint: disable=maybe-no-member
        paths = util.PathManager()
        util.check_required_dirs(
            already_exist = [paths.CODE_ROOT, paths.OBS_DATA_ROOT], 
=======
        for key, val in cli_obj.iteritems_cli('PATHS'):
            val2 = util.resolve_path(
                util.coerce_from_iter(val), rel_paths_root
            )
            print('\tDEBUG: {},{},{}'.format(key, val, val2))
            self.paths[key] = val2
        util_mdtf.check_required_dirs(
            already_exist = [
                self.paths['CODE_ROOT'], self.paths['OBS_DATA_ROOT']
            ], 
>>>>>>> 2ede4a92
            create_if_nec = [
                self.paths['MODEL_DATA_ROOT'], 
                self.paths['WORKING_DIR'], 
                self.paths['OUTPUT_DIR']
        ])

<<<<<<< HEAD
    _dispatch_search = [data_manager, environment_manager, netcdf_helper]
=======
    @staticmethod
    def _populate_dict(cli_obj, group_nm, d):
        # hacky temp code, for backwards compatibility
        for key, val in cli_obj.iteritems_cli(group_nm):
            d[key] = val

    _dispatch_search = [data_manager, environment_manager, shared_diagnostic]
    def manual_dispatch(self):
        def _dispatch(setting, class_suffix):
            class_prefix = self.config['settings'].get(setting, '')
            # drop '_' and title-case class name
            class_prefix = ''.join(class_prefix.split('_')).title()
            for mod in self._dispatch_search:
                try:
                    return getattr(mod, class_prefix+class_suffix)
                except:
                    continue
            print("No class named {}.".format(class_prefix+class_suffix))
            raise Exception('no_class')
>>>>>>> 2ede4a92

        self.DataManager = _dispatch('data_manager', 'DataManager')
        self.EnvironmentManager = _dispatch('environment_manager', 'EnvironmentManager')
        self.Diagnostic = _dispatch('diagnostic', 'Diagnostic')

    def set_case_pod_list(self, case_dict):
        if not case_dict.get('pod_list', None):
            return self.pod_list # use global list of PODs 
        else:
            return case_dict['pod_list']

    def main_loop(self):
        self.manual_dispatch()
        caselist = []
        # only run first case in list until dependence on env vars cleaned up
        for case_dict in self.config['case_list'][0:1]: 
            case_dict['pod_list'] = self.set_case_pod_list(case_dict)
            case = self.DataManager(case_dict, self.config)
            for pod_name in case.pod_list:
                try:
                    pod = self.Diagnostic(pod_name)
                except AssertionError as error:  
                    print(str(error))
                case.pods.append(pod)
            case.setUp()
            case.fetch_data()
            caselist.append(case)

        for case in caselist:
            env_mgr = self.EnvironmentManager(self.config)
            env_mgr.pods = case.pods # best way to do this?
            # nc_helper = self.NetCDFHelper()

            # case.preprocess_local_data(
            #     netcdf_mixin=nc_helper, environment_manager=env_mgr
            # )
            env_mgr.setUp()
            env_mgr.run()
            env_mgr.tearDown()

        for case in caselist:
            case.tearDown(self.config)

def version_check():
    v = sys.version_info
    if v.major != 2 or v.minor < 7:
        print("""ERROR: attempted to run with python {}.{}.{}. The MDTF framework
        currently only supports python 2.7.*. Please check which version of python
        is on your $PATH (e.g. with `which python`.)""".format(
            v.major, v.minor, v.micro
        ))
        exit()

if __name__ == '__main__':
    version_check()
    # get dir of currently executing script: 
    cwd = os.path.dirname(os.path.realpath(__file__)) 
    code_root, src_dir = os.path.split(cwd)
    mdtf = MDTFFramework(code_root, os.path.join(src_dir, 'defaults.json'))
    print("\n======= Starting {}".format(__file__))
    mdtf.main_loop()
    print("Exiting normally from {}".format(__file__))<|MERGE_RESOLUTION|>--- conflicted
+++ resolved
@@ -20,12 +20,8 @@
 import util_mdtf
 import data_manager
 import environment_manager
-<<<<<<< HEAD
 import netcdf_helper
-from shared_diagnostic import Diagnostic  
-=======
 import shared_diagnostic
->>>>>>> 2ede4a92
 
 class MDTFFramework(object):
     def __init__(self, code_root, defaults_rel_path):
@@ -50,36 +46,6 @@
             # above options without having to rewrite below
             self._real_init_hook(code_root, defaults_rel_path)
 
-<<<<<<< HEAD
-        self.parser = argparse.ArgumentParser(
-            epilog="""
-                All command-line arguments override defaults set in 
-                src/mdtf_settings.json.
-            """
-        )
-        self.argparse_setup()
-        cmdline_args = self.argparse_parse()
-        print(cmdline_args, '\n')
-        default_args = util.read_json(cmdline_args['config_file'])
-        self.config = self.parse_mdtf_args(cmdline_args, default_args)
-        print('SETTINGS:\n', util.pretty_print_json(self.config)) #debug
-
-        util.PathManager(self.config['paths']) # initialize
-        self._post_config_init() # hook to allow inserting other commands
-        
-    def _post_config_init(self):
-        self.set_mdtf_env_vars()
-        self.DataManager = self.manual_dispatch(
-            self.config['settings']['data_manager'], 'DataManager'
-        )
-        self.EnvironmentManager = self.manual_dispatch(
-            self.config['settings']['environment_manager'], 'EnvironmentManager'
-        )
-        self.Diagnostic = Diagnostic
-        self.NetCDFHelper = self.manual_dispatch(
-            self.config['settings']['netcdf_helper'], 'NetcdfHelper'
-        )
-=======
     def _real_init_hook(self, code_root, defaults_rel_path):
         # set up CLI and parse arguments
         print('\tDEBUG: argv = {}'.format(sys.argv[1:]))
@@ -94,7 +60,6 @@
         # use final info to initialize ConfigManager
         print('DEBUG: SETTINGS:\n', util.pretty_print_json(self.config))
         exit()
->>>>>>> 2ede4a92
 
     def _cli_pre_parse_hook(self, cli_obj):
         # gives subclasses the ability to customize CLI handler before parsing
@@ -132,6 +97,8 @@
         # stuff too cumbersome to do within cli.py 
         if cli_obj.config.get('dry_run', False):
             cli_obj.config['test_mode'] = True
+        if not cli_obj.config.get('netcdf_helper', None):
+            cli_obj.config['netcdf_helper'] = 'Nco'
 
     def parse_pod_list(self, cli_obj):
         self.pod_list = []
@@ -203,24 +170,6 @@
         if not rel_paths_root or rel_paths_root == '.':
             rel_paths_root = self.code_root
         # convert relative to absolute paths
-<<<<<<< HEAD
-        for key, val in default_args['paths'].iteritems():
-            default_args['paths'][key] = util.resolve_path(val, rel_paths_root)
-
-        if util.get_from_config('dry_run', default_args, default=False):
-            default_args['settings']['test_mode'] = True
-
-        if util.get_from_config('netcdf_helper', default_args, default=False):
-            default_args['settings']['netcdf_helper'] = 'Nco'
-
-        return default_args
-
-    def set_mdtf_env_vars(self):
-        # pylint: disable=maybe-no-member
-        paths = util.PathManager()
-        util.check_required_dirs(
-            already_exist = [paths.CODE_ROOT, paths.OBS_DATA_ROOT], 
-=======
         for key, val in cli_obj.iteritems_cli('PATHS'):
             val2 = util.resolve_path(
                 util.coerce_from_iter(val), rel_paths_root
@@ -231,23 +180,21 @@
             already_exist = [
                 self.paths['CODE_ROOT'], self.paths['OBS_DATA_ROOT']
             ], 
->>>>>>> 2ede4a92
             create_if_nec = [
                 self.paths['MODEL_DATA_ROOT'], 
                 self.paths['WORKING_DIR'], 
                 self.paths['OUTPUT_DIR']
         ])
 
-<<<<<<< HEAD
-    _dispatch_search = [data_manager, environment_manager, netcdf_helper]
-=======
     @staticmethod
     def _populate_dict(cli_obj, group_nm, d):
         # hacky temp code, for backwards compatibility
         for key, val in cli_obj.iteritems_cli(group_nm):
             d[key] = val
 
-    _dispatch_search = [data_manager, environment_manager, shared_diagnostic]
+    _dispatch_search = [
+        data_manager, environment_manager, shared_diagnostic, netcdf_helper
+    ]
     def manual_dispatch(self):
         def _dispatch(setting, class_suffix):
             class_prefix = self.config['settings'].get(setting, '')
@@ -260,11 +207,11 @@
                     continue
             print("No class named {}.".format(class_prefix+class_suffix))
             raise Exception('no_class')
->>>>>>> 2ede4a92
 
         self.DataManager = _dispatch('data_manager', 'DataManager')
         self.EnvironmentManager = _dispatch('environment_manager', 'EnvironmentManager')
         self.Diagnostic = _dispatch('diagnostic', 'Diagnostic')
+        self.NetCDFHelper = _dispatch('netcdf_helper', 'NetcdfHelper')
 
     def set_case_pod_list(self, case_dict):
         if not case_dict.get('pod_list', None):
