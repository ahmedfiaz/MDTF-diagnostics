#!/usr/bin/env python

# ======================================================================
# NOAA Model Diagnotics Task Force (MDTF) Diagnostic Driver
#
# March 2019
# Dani Coleman, NCAR
# Chih-Chieh (Jack) Chen, NCAR, 
# Yi-Hung Kuo, UCLA
#
# The MDTF code package and the participating PODs are distributed under
# the LGPLv3 license (see LICENSE.txt).
# ======================================================================

from __future__ import print_function
import os
import sys
<<<<<<< HEAD
import argparse
from ConfigParser import _Chainmap as ChainMap # in collections in py3
import signal
=======
import cli
>>>>>>> c49feb1d
import util
import util_mdtf
import data_manager
import environment_manager
import shared_diagnostic

class MDTFFramework(object):
    def __init__(self, code_root, defaults_rel_path):
        """Initial dispatch of CLI args: are we printing help info or running
        framework. 
        """
        self.code_root = code_root
        # poor man's subparser: argparse's subparser doesn't handle this
        # use case easily, so just dispatch on first argument
        if len(sys.argv) == 1 or \
            len(sys.argv) == 2 and sys.argv[1].lower().endswith('help'):
            # build CLI, print its help and exit
            cli_obj = cli.FrameworkCLIHandler(code_root, defaults_rel_path)
            cli_obj.parser.print_help()
            exit()
        elif sys.argv[1].lower() == 'info': 
            # "subparser" for command-line info
            cli.InfoCLIHandler(self.code_root, sys.argv[2:])
        else:
            # not printing help or info, setup CLI normally
            # move into its own function so that child classes can customize
            # above options without having to rewrite below
            self._real_init_hook(code_root, defaults_rel_path)

<<<<<<< HEAD
        self.parser = argparse.ArgumentParser(
            epilog="""
                All command-line arguments override defaults set in 
                src/mdtf_settings.json.
            """
        )
        self.argparse_setup()
        cmdline_args = self.argparse_parse()
        print(cmdline_args, '\n')
        default_args = util.read_json(cmdline_args['config_file'])
        self.config = self.parse_mdtf_args(cmdline_args, default_args)
        print('SETTINGS:\n', util.pretty_print_json(self.config)) #debug

        self._post_config_init() # hook to allow inserting other commands

        # tell PathManager to delete temp files if we're killed
        signal.signal(signal.SIGTERM, self.cleanup_tempdirs)
        signal.signal(signal.SIGINT, self.cleanup_tempdirs)
        
    def _post_config_init(self):
        util.PathManager(self.config) # initialize
        self.set_mdtf_env_vars()
        self.DataManager = self.manual_dispatch(
            self.config['settings']['data_manager'], 'DataManager'
        )
        self.EnvironmentManager = self.manual_dispatch(
            self.config['settings']['environment_manager'], 'EnvironmentManager'
        )
        self.Diagnostic = Diagnostic

    def cleanup_tempdirs(self, signum=None, frame=None):
        # tell PathManager to delete temp files
        if signum:
            print("\tDEBUG: {} caught signal {}", self.__class__.__name__, signum)
        if not self.config['settings']['keep_temp']:
            paths = util.PathManager()
            paths.cleanup()

    def argparse_setup(self):
        """Wraps command-line arguments to script.
        """
        self.parser.add_argument("-v", "--verbose", 
            action="count", default = 1,
            help="Increase output verbosity")
        # default paths set in mdtf_settings.json/paths
        self.parser.add_argument('--CODE_ROOT', 
            nargs='?', default=self.code_root,
            help="Code installation directory.")
        self.parser.add_argument('--MODEL_DATA_ROOT', 
            nargs='?',
            help="Parent directory containing results from different models.")
        self.parser.add_argument('--OBS_DATA_ROOT', 
            nargs='?', 
            help=("Parent directory containing observational data "
                "used by individual PODs."))
        self.parser.add_argument('--WORKING_DIR', 
            nargs='?',
            help="Working directory.")
        self.parser.add_argument('--OUTPUT_DIR', 
            nargs='?',
            help="Directory to write output files. Defaults to working directory.")
        # defaults set in mdtf_settings.json/settings
        self.parser.add_argument("--test_mode", 
            action="store_true", # so default to False
            help="Set flag to fetch data but skip calls to PODs")
        self.parser.add_argument("--dry_run", 
            action="store_true", # so default to False
            help=("Set flag to do a dry run, "
                "disabling data fetching and calls to PODs"))
        self.parser.add_argument("--save_nc", 
            action="store_true", # so default to False
            help="Set flag to have PODs save netCDF files of processed data.") 
        self.parser.add_argument("--keep_temp", 
            action="store_true", # so default to False
            help=("Set flag to reuse local temporary directories of downloaded "
                "model data (else delete them on exit.)"))
        self.parser.add_argument("--no_overwrite", 
            action="store_false", # so default to True
            help=("Set flag to never overwrite results in OUTPUT_DIR (will be "
                "saved under a different, unique name instead.)"))
        self.parser.add_argument('--data_manager', 
            nargs='?',
            help=("Method to fetch model data. "
                "Currently supported options are {'Localfile'}."))
        self.parser.add_argument('--environment_manager', 
            nargs='?',
            help=("Method to manage POD runtime dependencies. "
                "Currently supported options are {'None', 'Conda'}."))
        # casename args, set by frepp
        self.parser.add_argument('--CASENAME', 
            nargs='?')
        self.parser.add_argument('--model', 
            nargs='?')
        self.parser.add_argument('--experiment', 
            nargs='?')
        self.parser.add_argument('--CASE_ROOT_DIR', 
            nargs='?')
        self.parser.add_argument('--FIRSTYR', 
            nargs='?', type=int)
        self.parser.add_argument('--LASTYR', 
            nargs='?', type=int)
        self.parser.add_argument("--component", 
            nargs='?')
        self.parser.add_argument("--data_freq", 
            nargs='?')   
        self.parser.add_argument("--chunk_freq", 
            nargs='?')       
        self.parser.add_argument('--config_file', 
            nargs='?', 
            default=os.path.join(self.code_root, 'src', 'mdtf_settings.json'),
            help="Configuration file."
=======
    def _real_init_hook(self, code_root, defaults_rel_path):
        # set up CLI and parse arguments
        print('\tDEBUG: argv = {}'.format(sys.argv[1:]))
        cli_obj = cli.FrameworkCLIHandler(code_root, defaults_rel_path)
        self._cli_pre_parse_hook(cli_obj)
        cli_obj.parse_cli()
        # load pod info
        pod_info_tuple = cli.load_pod_settings(self.code_root)
        self.all_pods = pod_info_tuple.pod_list
        self.pods = pod_info_tuple.pod_data
        self.all_realms = pod_info_tuple.realm_list
        self.pod_realms = pod_info_tuple.realm_data
        # do nontrivial parsing
        self.parse_mdtf_args(cli_obj)
        # use final info to initialize ConfigManager
        print('DEBUG: SETTINGS:\n', util.pretty_print_json(self.config))
        exit()

    def _cli_pre_parse_hook(self, cli_obj):
        # gives subclasses the ability to customize CLI handler before parsing
        # although most of the work done by parse_mdtf_args
        pass

    def parse_mdtf_args(self, cli_obj):
        """Parse script options returned by the CLI. For greater customizability,
        most of the functionality is spun out into sub-methods.
        """
        self.postparse_cli(cli_obj)
        self.parse_pod_list(cli_obj)
        self.parse_case_list(cli_obj)
        self.parse_env_vars(cli_obj)
        self.parse_paths(cli_obj)
        
        # make config nested dict for backwards compatibility
        # this is all temporary
        self.config = dict()
        self.config['pod_list'] = self.pod_list
        self.config['case_list'] = self.case_list
        self.config['paths'] = self.paths
        util_mdtf.PathManager(self.config['paths']) # initialize
        self.config['settings'] = dict()
        settings_gps = set(cli_obj.parser_groups.keys()).difference(
            set(['parser','PATHS','MODEL','DIAGNOSTICS'])
>>>>>>> c49feb1d
        )
        for group in settings_gps:
            self._populate_dict(cli_obj, group, self.config['settings'])
        self.config['envvars'] = self.config['settings'].copy()
        self.config['envvars'].update(self.config['paths'])
        self.config['envvars']['RGB'] = os.path.join(self.code_root,'src','rgb')

    def postparse_cli(self, cli_obj):
        # stuff too cumbersome to do within cli.py 
        if cli_obj.config.get('dry_run', False):
            cli_obj.config['test_mode'] = True

    def parse_pod_list(self, cli_obj):
        self.pod_list = []
        args = util.coerce_to_iter(cli_obj.config.pop('pods', []), set)
        if 'all' in args:
            self.pod_list = self.all_pods
        else:
            # specify pods by realm
            realms = args.intersection(set(self.all_realms))
            args = args.difference(set(self.all_realms)) # remainder
            for key in self.pod_realms:
                if util.coerce_to_iter(key, set).issubset(realms):
                    self.pod_list.extend(self.pod_realms[key])
            # specify pods by name
            pods = args.intersection(set(self.all_pods))
            self.pod_list.extend(list(pods))
            for arg in args.difference(set(self.all_pods)): # remainder:
                print("WARNING: Didn't recognize POD {}, ignoring".format(arg))

    def parse_case_list(self, cli_obj):
        d = cli_obj.config # abbreviate
        self.case_list = []
        if d.get('model', None) or d.get('experiment', None) \
            or d.get('CASENAME', None):
            self.case_list = self.caselist_from_args(cli_obj)
        else:
            self.case_list = util.coerce_to_iter(cli_obj.case_list)
        for i in range(len(self.case_list)):
            d2 = self.case_list[i]
            # remove empty entries
            d2 = {k:v for k,v in d2.iteritems() if v}
            if not d2.get('CASE_ROOT_DIR', None) and d2.get('root_dir', None):
                d2['CASE_ROOT_DIR'] = d2['root_dir']
            elif not d2.get('root_dir', None) and d2.get('CASE_ROOT_DIR', None):
                d2['root_dir'] = d2['CASE_ROOT_DIR']

    def caselist_from_args(self, cli_obj):
        d = dict()
        d2 = cli_obj.config # abbreviate
        self._populate_dict(cli_obj, 'MODEL', d)
        # remove empty entries first
        d = {k:v for k,v in d.iteritems() if v}
        if 'model' not in d:
            d['model'] = 'CMIP'
        if 'experiment' not in d:
            d['experiment'] = ''
        if 'variable_convention' not in d:
            d['variable_convention'] = 'CMIP'
        if 'CASENAME' not in d:
            d['CASENAME'] = '{}_{}'.format(d['model'], d['experiment'])
        if d2.get('root_dir', None):
            # overwrite flag if both are set
            d['CASE_ROOT_DIR'] = d2['root_dir']
            d['root_dir'] = d2['root_dir']
        elif d.get('CASE_ROOT_DIR', None):
            d['root_dir'] = d['CASE_ROOT_DIR']
        else:
            print('ERROR: need to sepcify root directory of model data.')
            exit()
        return [d]

    def parse_env_vars(self, cli_obj):
        self.envvars = dict()
        self.envvars = cli_obj.config.copy()

    def parse_paths(self, cli_obj):
        self.paths = dict()
        # only let this be overridden if we're in a unit test
        rel_paths_root = cli_obj.config.get('CODE_ROOT', None)
        if not rel_paths_root or rel_paths_root == '.':
            rel_paths_root = self.code_root
        # convert relative to absolute paths
<<<<<<< HEAD
        for key, val in default_args['paths'].iteritems():
            default_args['paths'][key] = util.resolve_path(val, rel_paths_root)

        if util.get_from_config('dry_run', default_args, default=False):
            default_args['settings']['test_mode'] = True

        return default_args

    def set_mdtf_env_vars(self):
        paths = util.PathManager()
        util.check_required_dirs(
            already_exist = [paths.CODE_ROOT, paths.OBS_DATA_ROOT], 
=======
        for key, val in cli_obj.iteritems_cli('PATHS'):
            val2 = util.resolve_path(
                util.coerce_from_iter(val), rel_paths_root
            )
            print('\tDEBUG: {},{},{}'.format(key, val, val2))
            self.paths[key] = val2
        util_mdtf.check_required_dirs(
            already_exist = [
                self.paths['CODE_ROOT'], self.paths['OBS_DATA_ROOT']
            ], 
>>>>>>> c49feb1d
            create_if_nec = [
                self.paths['MODEL_DATA_ROOT'], 
                self.paths['WORKING_DIR'], 
                self.paths['OUTPUT_DIR']
        ])

    @staticmethod
    def _populate_dict(cli_obj, group_nm, d):
        # hacky temp code, for backwards compatibility
        for key, val in cli_obj.iteritems_cli(group_nm):
            d[key] = val

    _dispatch_search = [data_manager, environment_manager, shared_diagnostic]
    def manual_dispatch(self):
        def _dispatch(setting, class_suffix):
            class_prefix = self.config['settings'].get(setting, '')
            # drop '_' and title-case class name
            class_prefix = ''.join(class_prefix.split('_')).title()
            for mod in self._dispatch_search:
                try:
                    return getattr(mod, class_prefix+class_suffix)
                except:
                    continue
            print("No class named {}.".format(class_prefix+class_suffix))
            raise Exception('no_class')

        self.DataManager = _dispatch('data_manager', 'DataManager')
        self.EnvironmentManager = _dispatch('environment_manager', 'EnvironmentManager')
        self.Diagnostic = _dispatch('diagnostic', 'Diagnostic')

    def set_case_pod_list(self, case_dict):
        if not case_dict.get('pod_list', None):
            return self.pod_list # use global list of PODs 
        else:
            return case_dict['pod_list']

    def main_loop(self):
        self.manual_dispatch()
        caselist = []
        # only run first case in list until dependence on env vars cleaned up
        for case_dict in self.config['case_list'][0:1]: 
            case_dict['pod_list'] = self.set_case_pod_list(case_dict)
            case = self.DataManager(case_dict, self.config)
            for pod_name in case.pod_list:
                try:
                    pod = self.Diagnostic(pod_name)
                except AssertionError as error:  
                    print(str(error))
                case.pods.append(pod)
            case.setUp()
            case.fetch_data()
            caselist.append(case)

        for case in caselist:
            env = self.EnvironmentManager(self.config)
            env.pods = case.pods # best way to do this?
            env.setUp()
            env.run()
            env.tearDown()

        for case in caselist:
            case.tearDown(self.config)
        self.cleanup_tempdirs()

def version_check():
    v = sys.version_info
    if v.major != 2 or v.minor < 7:
        print("""ERROR: attempted to run with python {}.{}.{}. The MDTF framework
        currently only supports python 2.7.*. Please check which version of python
        is on your $PATH (e.g. with `which python`.)""".format(
            v.major, v.minor, v.micro
        ))
        exit()

if __name__ == '__main__':
    version_check()
    # get dir of currently executing script: 
    cwd = os.path.dirname(os.path.realpath(__file__)) 
    code_root, src_dir = os.path.split(cwd)
    mdtf = MDTFFramework(code_root, os.path.join(src_dir, 'defaults.json'))
    print("\n======= Starting {}".format(__file__))
    mdtf.main_loop()
    print("Exiting normally from {}".format(__file__))<|MERGE_RESOLUTION|>--- conflicted
+++ resolved
@@ -15,13 +15,8 @@
 from __future__ import print_function
 import os
 import sys
-<<<<<<< HEAD
-import argparse
-from ConfigParser import _Chainmap as ChainMap # in collections in py3
 import signal
-=======
 import cli
->>>>>>> c49feb1d
 import util
 import util_mdtf
 import data_manager
@@ -34,6 +29,10 @@
         framework. 
         """
         self.code_root = code_root
+        # tell PathManager to delete temp files if we're killed
+        signal.signal(signal.SIGTERM, self.cleanup_tempdirs)
+        signal.signal(signal.SIGINT, self.cleanup_tempdirs)
+
         # poor man's subparser: argparse's subparser doesn't handle this
         # use case easily, so just dispatch on first argument
         if len(sys.argv) == 1 or \
@@ -51,119 +50,14 @@
             # above options without having to rewrite below
             self._real_init_hook(code_root, defaults_rel_path)
 
-<<<<<<< HEAD
-        self.parser = argparse.ArgumentParser(
-            epilog="""
-                All command-line arguments override defaults set in 
-                src/mdtf_settings.json.
-            """
-        )
-        self.argparse_setup()
-        cmdline_args = self.argparse_parse()
-        print(cmdline_args, '\n')
-        default_args = util.read_json(cmdline_args['config_file'])
-        self.config = self.parse_mdtf_args(cmdline_args, default_args)
-        print('SETTINGS:\n', util.pretty_print_json(self.config)) #debug
-
-        self._post_config_init() # hook to allow inserting other commands
-
-        # tell PathManager to delete temp files if we're killed
-        signal.signal(signal.SIGTERM, self.cleanup_tempdirs)
-        signal.signal(signal.SIGINT, self.cleanup_tempdirs)
-        
-    def _post_config_init(self):
-        util.PathManager(self.config) # initialize
-        self.set_mdtf_env_vars()
-        self.DataManager = self.manual_dispatch(
-            self.config['settings']['data_manager'], 'DataManager'
-        )
-        self.EnvironmentManager = self.manual_dispatch(
-            self.config['settings']['environment_manager'], 'EnvironmentManager'
-        )
-        self.Diagnostic = Diagnostic
-
     def cleanup_tempdirs(self, signum=None, frame=None):
         # tell PathManager to delete temp files
         if signum:
             print("\tDEBUG: {} caught signal {}", self.__class__.__name__, signum)
         if not self.config['settings']['keep_temp']:
-            paths = util.PathManager()
+            paths = util_mdtf.PathManager()
             paths.cleanup()
 
-    def argparse_setup(self):
-        """Wraps command-line arguments to script.
-        """
-        self.parser.add_argument("-v", "--verbose", 
-            action="count", default = 1,
-            help="Increase output verbosity")
-        # default paths set in mdtf_settings.json/paths
-        self.parser.add_argument('--CODE_ROOT', 
-            nargs='?', default=self.code_root,
-            help="Code installation directory.")
-        self.parser.add_argument('--MODEL_DATA_ROOT', 
-            nargs='?',
-            help="Parent directory containing results from different models.")
-        self.parser.add_argument('--OBS_DATA_ROOT', 
-            nargs='?', 
-            help=("Parent directory containing observational data "
-                "used by individual PODs."))
-        self.parser.add_argument('--WORKING_DIR', 
-            nargs='?',
-            help="Working directory.")
-        self.parser.add_argument('--OUTPUT_DIR', 
-            nargs='?',
-            help="Directory to write output files. Defaults to working directory.")
-        # defaults set in mdtf_settings.json/settings
-        self.parser.add_argument("--test_mode", 
-            action="store_true", # so default to False
-            help="Set flag to fetch data but skip calls to PODs")
-        self.parser.add_argument("--dry_run", 
-            action="store_true", # so default to False
-            help=("Set flag to do a dry run, "
-                "disabling data fetching and calls to PODs"))
-        self.parser.add_argument("--save_nc", 
-            action="store_true", # so default to False
-            help="Set flag to have PODs save netCDF files of processed data.") 
-        self.parser.add_argument("--keep_temp", 
-            action="store_true", # so default to False
-            help=("Set flag to reuse local temporary directories of downloaded "
-                "model data (else delete them on exit.)"))
-        self.parser.add_argument("--no_overwrite", 
-            action="store_false", # so default to True
-            help=("Set flag to never overwrite results in OUTPUT_DIR (will be "
-                "saved under a different, unique name instead.)"))
-        self.parser.add_argument('--data_manager', 
-            nargs='?',
-            help=("Method to fetch model data. "
-                "Currently supported options are {'Localfile'}."))
-        self.parser.add_argument('--environment_manager', 
-            nargs='?',
-            help=("Method to manage POD runtime dependencies. "
-                "Currently supported options are {'None', 'Conda'}."))
-        # casename args, set by frepp
-        self.parser.add_argument('--CASENAME', 
-            nargs='?')
-        self.parser.add_argument('--model', 
-            nargs='?')
-        self.parser.add_argument('--experiment', 
-            nargs='?')
-        self.parser.add_argument('--CASE_ROOT_DIR', 
-            nargs='?')
-        self.parser.add_argument('--FIRSTYR', 
-            nargs='?', type=int)
-        self.parser.add_argument('--LASTYR', 
-            nargs='?', type=int)
-        self.parser.add_argument("--component", 
-            nargs='?')
-        self.parser.add_argument("--data_freq", 
-            nargs='?')   
-        self.parser.add_argument("--chunk_freq", 
-            nargs='?')       
-        self.parser.add_argument('--config_file', 
-            nargs='?', 
-            default=os.path.join(self.code_root, 'src', 'mdtf_settings.json'),
-            help="Configuration file."
-=======
     def _real_init_hook(self, code_root, defaults_rel_path):
         # set up CLI and parse arguments
         print('\tDEBUG: argv = {}'.format(sys.argv[1:]))
@@ -207,7 +101,6 @@
         self.config['settings'] = dict()
         settings_gps = set(cli_obj.parser_groups.keys()).difference(
             set(['parser','PATHS','MODEL','DIAGNOSTICS'])
->>>>>>> c49feb1d
         )
         for group in settings_gps:
             self._populate_dict(cli_obj, group, self.config['settings'])
@@ -291,20 +184,6 @@
         if not rel_paths_root or rel_paths_root == '.':
             rel_paths_root = self.code_root
         # convert relative to absolute paths
-<<<<<<< HEAD
-        for key, val in default_args['paths'].iteritems():
-            default_args['paths'][key] = util.resolve_path(val, rel_paths_root)
-
-        if util.get_from_config('dry_run', default_args, default=False):
-            default_args['settings']['test_mode'] = True
-
-        return default_args
-
-    def set_mdtf_env_vars(self):
-        paths = util.PathManager()
-        util.check_required_dirs(
-            already_exist = [paths.CODE_ROOT, paths.OBS_DATA_ROOT], 
-=======
         for key, val in cli_obj.iteritems_cli('PATHS'):
             val2 = util.resolve_path(
                 util.coerce_from_iter(val), rel_paths_root
@@ -315,7 +194,6 @@
             already_exist = [
                 self.paths['CODE_ROOT'], self.paths['OBS_DATA_ROOT']
             ], 
->>>>>>> c49feb1d
             create_if_nec = [
                 self.paths['MODEL_DATA_ROOT'], 
                 self.paths['WORKING_DIR'], 
