import os
import sys
import glob
import shutil
import util

class PodRequirementFailure(Exception):
    """Exception raised if POD doesn't have required resoruces to run. 
    """
    def __init__(self, pod, msg=None):
        self.pod = pod
        self.msg = msg

    def __str__(self):
        if self.msg is not None:
            return """Requirements not met for {}.\n\t 
                Reason: {}.""".format(self.pod.name, self.msg)
        else:
            return 'Requirements not met for {}.'.format(self.pod.name)

class Diagnostic(object):
    """Class holding configuration for a diagnostic script.

    This is the analogue of TestCase in the xUnit analogy.

    Object attributes are read from entries in the settings section of the POD's
    settings.yml file upon initialization.

    Attributes:
        driver (:obj:`str`): Filename of the top-level driver script for the POD.
        long_name (:obj:`str`): POD's name used for display purposes. May contain spaces.
        description (:obj:`str`): Short description of POD inserted by the link in the
            top-level index.html file.
        required_programs (:obj:`list` of :obj:`str`, optional): List of 
            executables required by the POD (typically language interpreters). 
            validate_environment.sh will make sure these are on the environment's
            $PATH before the POD is run.
        required_ncl_scripts (:obj:`list` of :obj:`str`, optional): List of NCL 
            scripts required by the POD, if any.  
            validate_environment.sh will make sure these are on the environment's
            $PATH before the POD is run.
    """

    def __init__(self, pod_name, verbose=0):
        """POD initializer. Given a POD name, we attempt to read a settings.yml 
        file in a subdirectory of ``/diagnostics`` by that name and parse the
        contents.

        Args:
            pod_name (:obj:`str`): Name of the POD to initialize.
            verbose (:obj:`int`, optional): Logging verbosity level. Default 0.
        """
        paths = util.PathManager()

        self.name = pod_name
        self.__dict__.update(paths.podPaths(self))
        file_contents = util.read_yaml(
            os.path.join(self.POD_CODE_DIR, 'settings.yml'))

        config = self._parse_pod_settings(file_contents['settings'], verbose)
        self.__dict__.update(config)
        config = self._parse_pod_varlist(file_contents['varlist'], verbose)
        self.varlist = config

    def iter_vars_and_alts(self):
        """Generator iterating over all variables and alternates in POD's varlist.
        """
        for var in self.varlist:
            yield var
            for alt_var in var.alternates:
                yield alt_var

    def _parse_pod_settings(self, settings, verbose=0):
        """Private method called by :meth:`~shared_diagnostic.Diagnostic.__init__`.

        Args:
            settings (:obj:`dict`): Contents of the settings portion of the POD's
                settings.yml file.
            verbose (:obj:`int`, optional): Logging verbosity level. Default 0.

        Returns:
            Dict of parsed settings.
        """
        d = {}
        d['pod_name'] = self.name # redundant
        # define empty defaults to avoid having to test existence of attrs
        for str_attr in ['program', 'driver', 'long_name', 'description', 
            'env', 'convention']:
            d[str_attr] = ''
        for list_attr in ['varlist',
            'required_programs', 'required_python_modules', 
            'required_ncl_scripts', 'required_r_packages']:
            d[list_attr] = []
        for dict_attr in ['pod_env_vars']:
            d[dict_attr] = {}
        for obj_attr in ['process_obj', 'logfile_obj', 'skipped']:
            d[obj_attr] = None

        # overwrite with contents of settings.yaml file
        d.update(settings)

        if 'variable_convention' in d:
            d['convention'] = d['variable_convention']
            del d['variable_convention']
        elif d['convention'] == '':
            d['convention'] = 'CF'
        for list_attr in ['required_programs', 'required_python_modules', 
            'required_ncl_scripts', 'required_r_packages']:
            if type(d[list_attr]) != list:
                d[list_attr] = [d[list_attr]]
        if (verbose > 0): 
            print self.name + " settings: "
            print d
        return d

    def _parse_pod_varlist(self, varlist, verbose=0):
        """Private method called by :meth:`~shared_diagnostic.Diagnostic.__init__`.

        Args:
            varlist (:obj:`list` of :obj:`dict`): Contents of the varlist portion 
                of the POD's settings.yml file.
            verbose (:obj:`int`, optional): Logging verbosity level. Default 0.

        Returns:
            varlist
        """
        default_file_required = False 
        for idx, var in enumerate(varlist):
            assert var['freq'] in ['1hr', '3hr', '6hr', 'day', 'mon'], \
                "WARNING: didn't find "+var['freq']+" in frequency options "+\
                    " (set in "+__file__+": parse_pod_varlist)"
            if 'requirement' in var:
                varlist[idx]['required'] = (var['requirement'].lower() == 'required')
            else:
                varlist[idx]['required'] = default_file_required
            if ('alternates' not in var):
                varlist[idx]['alternates'] = []
            elif ('alternates' in var) and (type(var['alternates']) is not list):
                varlist[idx]['alternates'] = [var['alternates']]
        if (verbose > 0): 
            print self.name + " varlist: "
            print varlist
        # express varlist as DataSet objects
        translate = util.VariableTranslator()
        ds_list = []
        for var in varlist:
            ds = util.DataSet(**var)
<<<<<<< HEAD
            ds.original_name = ds.var_name
            ds.CF_name = translate.toCF(self.convention, ds.var_name)
            alt_ds_list = []
            for alt_var in ds.alternates:
                alt_ds = ds.copy(new_name=alt_var)
                alt_ds.original_name = ds.var_name
                alt_ds.CF_name = translate.toCF(self.convention, alt_ds.var_name)
=======
            ds.original_name = ds.name
            ds.CF_name = translate.toCF(self.convention, ds.name)
            alt_ds_list = []
            for alt_var in ds.alternates:
                alt_ds = ds.copy(new_name=alt_var)
                alt_ds.original_name = ds.original_name
                alt_ds.CF_name = translate.toCF(self.convention, alt_ds.name)
>>>>>>> 13a31e6a
                alt_ds.alternates = []
                alt_ds_list.append(alt_ds)
            ds.alternates = alt_ds_list
            ds_list.append(ds)
        return ds_list

    # -------------------------------------

    def setUp(self, verbose=0):
        """Perform filesystem operations and checks prior to running the POD. 

        In order, this 1) sets environment variables specific to the POD, 2)
        creates POD-specific working directories, and 3) checks for the existence
        of the POD's driver script.

        Note:
            The existence of data files is checked with 
            :meth:`data_manager.DataManager.fetchData`
            and the runtime environment is validated separately as a function of
            :meth:`environment_manager.EnvironmentManager.run`. This is because 
            each POD is run in a subprocess (due to the necessity of supporting
            multiple languages) so the validation must take place in that 
            subprocess.

        Raises: :exc:`~shared_diagnostic.PodRequirementFailure` if requirements
            aren't met. This is re-raised from the 
            :meth:`~shared_diagnostic.Diagnostic._check_pod_driver` and
            :meth:`~shared_diagnostic.Diagnostic._check_for_varlist_files` 
            subroutines.
        """
        self._set_pod_env_vars(verbose)
        self._setup_pod_directories()
        try:
            self._check_pod_driver(verbose)
            (found_files, missing_files) = self._check_for_varlist_files(self.varlist, verbose)
            self.found_files = found_files
            self.missing_files = missing_files
            if missing_files:
                raise PodRequirementFailure(self,
                    "Couldn't find required model data files:\n\t{}".format(
                        "\n\t".join(missing_files)
                    ))
            else:
                if (verbose > 0): print "No known missing required input files"
        except PodRequirementFailure as exc:
            print exc
            raise exc

    def _set_pod_env_vars(self, verbose=0):
        """Private method called by :meth:`~shared_diagnostic.Diagnostic.setUp`.
        Sets all environment variables for POD.

        Args:
            verbose (:obj:`int`, optional): Logging verbosity level. Default 0.
        """
        self.pod_env_vars.update({
            "POD_HOME": self.POD_CODE_DIR, # location of POD's code
            "OBS_DATA": self.POD_OBS_DATA, # POD's observational data
            "WK_DIR": self.POD_WK_DIR,     # POD's subdir within working directory
        })
        # set all env vars: POD has inherited vars from case (DataManager._setup_pod)
        # and global.
        for key, val in self.pod_env_vars.items():
            util.setenv(key, val, self.pod_env_vars, verbose=verbose, overwrite=True) 

        # pod variable mappings:
        for var in self.iter_vars_and_alts():
            util.setenv(var.original_name, var.name_in_model, self.pod_env_vars, 
                verbose=verbose) 

    def _setup_pod_directories(self, verbose =0):
        """Private method called by :meth:`~shared_diagnostic.Diagnostic.setUp`.

        Args:
            verbose (:obj:`int`, optional): Logging verbosity level. Default 0.
        """
        util.check_required_dirs(
            already_exist =[self.POD_CODE_DIR, self.POD_OBS_DATA], 
            create_if_nec = [self.POD_WK_DIR], 
            verbose=verbose)
        dirs = ['', 'model', 'model/PS', 'model/netCDF', 'obs', 'obs/PS','obs/netCDF']
        for d in dirs:
            if not os.path.exists(os.path.join(self.POD_WK_DIR, d)):
                os.makedirs(os.path.join(self.POD_WK_DIR, d))

    def _check_pod_driver(self, verbose=0):
        """Private method called by :meth:`~shared_diagnostic.Diagnostic.setUp`.

        Args:
            verbose (:obj:`int`, optional): Logging verbosity level. Default 0.

        Raises: :exc:`~shared_diagnostic.PodRequirementFailure` if driver script
            can't be found.
        """
        func_name = "check_pod_driver "
        if (verbose > 1):  print func_name," received POD settings: ", self.__dict__
        programs = util.get_available_programs()

        if self.driver == '':  
            print "WARNING: no valid driver entry found for ", self.name
            #try to find one anyway
            try_filenames = [self.name+".", "driver."]      
            file_combos = [ file_root + ext for file_root in try_filenames for ext in programs.keys()]
            if verbose > 1: 
                print "Checking for possible driver names in ",self.POD_CODE_DIR," ",file_combos
            for try_file in file_combos:
                try_path = os.path.join(self.POD_CODE_DIR, try_file)
                if verbose > 1: print " looking for driver file "+try_path
                if os.path.exists(try_path):
                    self.driver = try_path
                    if (verbose > 0): print "Found driver script for "+self.name+" : "+ self.driver
                    break    #go with the first one found
                else:
                    if (verbose > 1 ): print "\t "+try_path+" not found..."
        if self.driver == '':
            raise PodRequirementFailure(self, 
                """No driver script found in {}. Specify 'driver' in 
                settings.yml.""".format(self.POD_CODE_DIR)
                )

        if not os.path.isabs(self.driver): # expand relative path
            self.driver = os.path.join(self.POD_CODE_DIR, self.driver)
        if not os.path.exists(self.driver):
            raise PodRequirementFailure(self, 
                "Unable to locate driver script {}.".format(self.driver)
                )

        if self.program == '':
            # Find ending of filename to determine the program that should be used
            driver_ext  = self.driver.split('.')[-1]
            # Possible error: Driver file type unrecognized
            if driver_ext not in programs:
                raise PodRequirementFailure(self, 
                    """{} doesn't know how to call a .{} file. \n
                    Supported programs: {}""".format(func_name, driver_ext, programs.keys())
                )
            self.program = programs[driver_ext]
            if ( verbose > 1): print func_name +": Found program "+programs[driver_ext]

    def _check_for_varlist_files(self, varlist, verbose=0):
        """Verify that all data files needed by a POD exist locally.
        
        Private method called by :meth:`~data_manager.DataManager.fetchData`.

        Args:
            varlist (:obj:`list` of :obj:`dict`): Contents of the varlist portion 
                of the POD's settings.yml file.
            verbose (:obj:`int`, optional): Logging verbosity level. Default 0.

        Returns: :obj:`tuple` of found and missing file lists. Note that this is called
            recursively.
        """
        func_name = "\t \t check_for_varlist_files :"
        if ( verbose > 2 ): print func_name+" check_for_varlist_files called with ", varlist
        found_list = []
        missing_list = []
        for ds in varlist:
            if (verbose > 2 ): print func_name +" "+ds.name
            filepath = ds.local_resource
            if os.path.isfile(filepath):
                found_list.append(filepath)
                continue
            if (not ds.required):
                print "WARNING: optional file not found ",filepath
                continue
            if not (('alternates' in ds.__dict__) and (len(ds.alternates)>0)):
                print "ERROR: missing required file ",filepath,". No alternatives found"
                missing_list.append(filepath)
            else:
                alt_list = ds.alternates
                print "WARNING: required file not found ",filepath,"\n \t Looking for alternatives: ",alt_list
                for alt_var in alt_list: # maybe some way to do this w/o loop since check_ takes a list
                    if (verbose > 1): print "\t \t examining alternative ",alt_var
                    (new_found, new_missing) = self._check_for_varlist_files([alt_var],verbose=verbose)
                    found_list.extend(new_found)
                    missing_list.extend(new_missing)
        # remove empty list entries
        found_list = filter(None, found_list)
        missing_list = filter(None, missing_list)
        # nb, need to return due to recursive call
        if (verbose > 2): print "check_for_varlist_files returning ", missing_list
        return (found_list, missing_list)

    # -------------------------------------

    def run_commands(self):
        """Produces the shell command(s) to run the POD. Called by 
        :meth:`environment_manager.EnvironmentManager.run`.

        Returns:
            (:obj:`list` of :obj:`str`): Command-line invocation to run the POD.
        """
        return [self.program + ' ' + self.driver]
    
    def validate_commands(self):
        """Produces the shell command(s) to validate the POD's runtime environment 
        (ie, check for all requested third-party module dependencies.)

        Called by :meth:`environment_manager.EnvironmentManager.run`. 
        Dependencies are passed as arguments to the shell script 
        ``src/validate_environment.sh``, which is invoked in the POD's subprocess
        before the POD is run.

        Returns:
            (:obj:`list` of :obj:`str`): Command-line invocation to validate 
                the POD's runtime environment.
        """
        paths = util.PathManager()
        command_path = os.path.join(paths.CODE_ROOT, 'src', 'validate_environment.sh')
        command = [
            command_path,
            ' -v',
            ' -p '.join([''] + self.required_programs),
            ' -z '.join([''] + self.pod_env_vars.keys()),
            ' -a '.join([''] + self.required_python_modules),
            ' -b '.join([''] + self.required_ncl_scripts),
            ' -c '.join([''] + self.required_r_packages)
        ]
        return [''.join(command)]

    # -------------------------------------

    def tearDown(self, verbose=0):
        """Performs cleanup tasks when the POD has finished running.

        In order, this 1) creates the POD's HTML output page from its included
        template, replacing ``CASENAME`` and other template variables with their
        current values, and adds a link to the POD's page from the top-level HTML
        report; 2) converts the POD's output plots (in PS or EPS vector format) 
        to a bitmap format for webpage display; 3) Copies all requested files to
        the output directory and deletes temporary files.

        Args:
            verbose (:obj:`int`, optional): Logging verbosity level. Default 0.
        """
        # shouldn't need to re-set env vars, but used by 
        # convective_transition_diag to set filename info 
        self._set_pod_env_vars(verbose=verbose)

        self._make_pod_html()
        self._convert_pod_figures()
        self._cleanup_pod_files()

        if verbose > 0: 
            print("---  MDTF.py Finished POD "+self.name+"\n")
            # elapsed = timeit.default_timer() - start_time
            # print(pod+" Elapsed time ",elapsed)

    def _make_pod_html(self):
        """Private method called by :meth:`~shared_diagnostic.Diagnostic.tearDown`.  
        """
        html_file = os.path.join(self.POD_WK_DIR, self.name+'.html')
        temp_file = os.path.join(self.POD_WK_DIR, 'tmp.html')

        if os.path.exists(html_file):
            os.remove(html_file)
        shutil.copy2(os.path.join(self.POD_CODE_DIR, self.name+'.html'), self.POD_WK_DIR)
        os.system("cat "+ html_file \
            + " | sed -e s/casename/" + os.environ["CASENAME"] + "/g > " \
            + temp_file)
        # following two substitutions are specific to convective_transition_diag
        # need to find a more elegant way to handle this
        if self.name == 'convective_transition_diag':
            temp_file2 = os.path.join(self.POD_WK_DIR, 'tmp2.html')
            if ("BULK_TROPOSPHERIC_TEMPERATURE_MEASURE" in os.environ) \
                and os.environ["BULK_TROPOSPHERIC_TEMPERATURE_MEASURE"] == "2":
                os.system("cat " + temp_file \
                    + " | sed -e s/_tave\./_qsat_int\./g > " + temp_file2)
                shutil.move(temp_file2, temp_file)
            if ("RES" in os.environ) and os.environ["RES"] != "1.00":
                os.system("cat " + temp_file \
                    + " | sed -e s/_res\=1\.00_/_res\=" + os.environ["RES"] + "_/g > " \
                    + temp_file2)
                shutil.move(temp_file2, temp_file)
        shutil.copy2(temp_file, html_file) 
        os.remove(temp_file)

        # add link and description to main html page
        self.append_result_link()

    def _append_template_to_main(self, template_file, template_dict={}):
        template_dict.update(self.__dict__)
        paths = util.PathManager()
        html_file = os.path.join(paths.CODE_ROOT, 'src', 'html', template_file)
        assert os.path.exists(html_file)
        with open(html_file, 'r') as f:
            html_str = f.read()
            html_str = html_str.format(**template_dict)
        html_file = os.path.join(self.MODEL_WK_DIR, 'index.html')
        assert os.path.exists(html_file)
        with open(html_file, 'a') as f:
            f.write(html_str)

    def append_result_link(self):
        self._append_template_to_main('pod_result_snippet.html')

    def append_error_link(self, error):
        self._append_template_to_main('pod_error_snippet.html',
            {'error_text': str(error)})

    def _convert_pod_figures(self):
        """Private method called by :meth:`~shared_diagnostic.Diagnostic.tearDown`.
        """
        dirs = ['model/PS', 'obs/PS']
        exts = ['ps', 'eps']
        files = []
        for d in dirs:
            for ext in exts:
                pattern = os.path.join(self.POD_WK_DIR, d, '*.'+ext)
                files.extend(glob.glob(pattern))
        for f in files:
            (dd, ff) = os.path.split(os.path.splitext(f)[0])
            ff = os.path.join(os.path.dirname(dd), ff) # parent directory/filename
            command_str = 'convert '+ os.environ['convert_flags'] + ' ' \
                + f + ' ' + ff + '.' + os.environ['convert_output_fmt']
            os.system(command_str)

    def _cleanup_pod_files(self):
        """Private method called by :meth:`~shared_diagnostic.Diagnostic.tearDown`.
        """
        # copy PDF documentation (if any) to output
        files = glob.glob(os.path.join(self.POD_CODE_DIR, '*.pdf'))
        for file in files:
            shutil.copy2(file, self.POD_WK_DIR)

        # copy premade figures (if any) to output 
        exts = ['gif', 'png', 'jpg', 'jpeg']
        globs = [os.path.join(self.POD_OBS_DATA, '*.'+ext) for ext in exts]
        files = []
        for pattern in globs:
            files.extend(glob.glob(pattern))
        for file in files:
            shutil.copy2(file, os.path.join(self.POD_WK_DIR, 'obs'))

        # remove .eps files if requested
        if os.environ["save_ps"] == "0":
            dirs = ['model/PS', 'obs/PS']
            for d in dirs:
                if os.path.exists(os.path.join(self.POD_WK_DIR, d)):
                    shutil.rmtree(os.path.join(self.POD_WK_DIR, d))

        # delete netCDF files if requested
        if os.environ["save_nc"] == "0":    
            dirs = ['model/netCDF', 'obs/netCDF']
            for d in dirs:
                if os.path.exists(os.path.join(self.POD_WK_DIR, d)):
                    shutil.rmtree(os.path.join(self.POD_WK_DIR, d))<|MERGE_RESOLUTION|>--- conflicted
+++ resolved
@@ -145,15 +145,6 @@
         ds_list = []
         for var in varlist:
             ds = util.DataSet(**var)
-<<<<<<< HEAD
-            ds.original_name = ds.var_name
-            ds.CF_name = translate.toCF(self.convention, ds.var_name)
-            alt_ds_list = []
-            for alt_var in ds.alternates:
-                alt_ds = ds.copy(new_name=alt_var)
-                alt_ds.original_name = ds.var_name
-                alt_ds.CF_name = translate.toCF(self.convention, alt_ds.var_name)
-=======
             ds.original_name = ds.name
             ds.CF_name = translate.toCF(self.convention, ds.name)
             alt_ds_list = []
@@ -161,7 +152,6 @@
                 alt_ds = ds.copy(new_name=alt_var)
                 alt_ds.original_name = ds.original_name
                 alt_ds.CF_name = translate.toCF(self.convention, alt_ds.name)
->>>>>>> 13a31e6a
                 alt_ds.alternates = []
                 alt_ds_list.append(alt_ds)
             ds.alternates = alt_ds_list
