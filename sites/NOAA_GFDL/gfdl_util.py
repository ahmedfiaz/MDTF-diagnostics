--- conflicted
+++ resolved
@@ -90,13 +90,8 @@
 
 # ========================================================================
 
-<<<<<<< HEAD
 def gcp_wrapper(source_path, dest_dir, timeout=None, dry_run=None, log=_log):
-    """Wrapper for file and recursive directory copying using the GFDL 
-=======
-def gcp_wrapper(source_path, dest_dir, timeout=None, dry_run=None):
     """Wrapper for file and recursive directory copying using the GFDL
->>>>>>> ac4f7ead
     site-specific General Copy Program (`https://gitlab.gfdl.noaa.gov/gcp/gcp`__.)
     Assumes GCP environment module has been loaded beforehand, and calls GCP in
     a subprocess.
@@ -122,12 +117,7 @@
     log.info('\tGCP {} -> {}'.format(source[-1], dest[-1]))
     util.run_command(
         ['gcp', '--sync', '-v', '-cd'] + source + dest,
-<<<<<<< HEAD
         timeout=timeout, dry_run=dry_run, log=log
-=======
-        timeout=timeout,
-        dry_run=dry_run
->>>>>>> ac4f7ead
     )
 
 def make_remote_dir(dest_dir, timeout=None, dry_run=None, log=_log):
