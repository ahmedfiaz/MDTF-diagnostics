--- conflicted
+++ resolved
@@ -52,11 +52,9 @@
   // code directory. Environment variables (eg, $HOME) can be referenced with a
   // "$" and will be expended to their current values when the framework runs.
   // Full or relative path to model data ESM-intake catalog header file
-<<<<<<< HEAD
-  "DATA_CATALOG": "../diagnostics/example_multicase/esm_catalog_CMIP_synthetic_r1i1p1f1_gr1.json",
-=======
+
   "DATA_CATALOG": "./diagnostics/example_multicase/esm_catalog_CMIP_synthetic_r1i1p1f1_gr1.json",
->>>>>>> 3e1a5d2f
+
   // Backwards compatibility
   "MODEL_DATA_ROOT": "../inputdata/mdtf_test_data",
   // Parent directory containing observational data used by individual PODs.
