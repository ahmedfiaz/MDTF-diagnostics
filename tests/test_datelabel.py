--- conflicted
+++ resolved
@@ -163,8 +163,6 @@
         self.assertFalse(r1.contains(dt_range('2015-2021')))
         self.assertFalse(r1.contains(dt_range('2020-2021')))
 
-<<<<<<< HEAD
-=======
     def test_intersect(self):
         r1 = dt_range('2000-2010')
         with self.assertRaises(ValueError):
@@ -175,7 +173,6 @@
         self.assertEqual(r1.intersection(dt_range('1999-2008')), dt_range('2000-2008'))
         self.assertEqual(r1.intersection(dt_range('2000-2010')), dt_range('2000-2010'))
 
->>>>>>> 8a83172c
     def test_more_overlaps(self):
         # mixed precision
         rng1 = dt_range('1980-1990')
@@ -217,8 +214,6 @@
         for d in rng2:
             self.assertTrue(rng1.intersection(d) == d.intersection(rng1))
 
-<<<<<<< HEAD
-=======
     def test_repr(self):
         globs = {'DateRange': dt_range, 'Date': dt}
         r1 = dt_range('2000-2010')
@@ -228,7 +223,6 @@
         r1 = dt_range('20000101-20000201')
         self.assertEqual(r1, eval(repr(r1), globs))
 
->>>>>>> 8a83172c
 class TestDateFrequency(unittest.TestCase):
     def test_string_parsing(self):
         self.assertEqual(dt_freq('1hr'), dt_freq(1, 'hr'))
