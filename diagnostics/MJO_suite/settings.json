--- conflicted
+++ resolved
@@ -33,29 +33,6 @@
       "var_name" : "v200_var",
       "freq" : "day",
       "requirement" : "required",
-<<<<<<< HEAD
-      "#alternates" : ["v_var"]
-    },
-    {
-      "var_name" : "u200_var",
-      "freq" : "day",
-      "requirement" : "required",
-      "#alternates" : ["u_var"]
-    },
-    {
-      "var_name" : "u850_var",
-      "freq" : "day",
-      "requirement" : "required",
-      "alternates" : ["ua_var"]
-    },
-    {
-      "var_name" : "v850_var",
-      "freq" : "day",
-      "requirement" : "required",
-      "alternates" : ["va_var"]
-    },
-    {
-=======
       "alternates" : ["v_var"]
     },{
       "var_name" : "u200_var",
@@ -65,13 +42,14 @@
     },{
       "var_name" : "u850_var",
       "freq" : "day",
-      "requirement" : "required"
+      "requirement" : "required",
+      "alternates" : ["u_var"]
     },{
       "var_name" : "v850_var",
       "freq" : "day",
-      "requirement" : "required"
+      "requirement" : "required",
+      "alternates" : ["v_var"]
     },{
->>>>>>> 2ede4a92
       "var_name": "rlut_var",
       "freq" : "day",
       "requirement" : "required"
