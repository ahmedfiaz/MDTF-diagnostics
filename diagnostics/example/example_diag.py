"""Example MDTF diagnostic

This script does a simple diagnostic calculation to illustrate how to adapt code
for use in the MDTF diagnostic framework. The main change is to set input/output
paths, variable names etc. from shell environment variables the framework 
provides, instead of hard-coding them.
"""
from __future__ import print_function
import os
import matplotlib
matplotlib.use('Agg')
# Commands to load third-party libraries. Any code you don't include that's 
# not part of your language's standard library should be listed in the 
# settings.jsonc file.
import xarray as xr                # python library we use to read netcdf files
import matplotlib.pyplot as plt    # python library we use to make plots


### 1) Loading model data files: ###############################################
#
<<<<<<< HEAD
# The framework copies model data to a regular directory structure of the form
# <DATADIR>/<frequency>/<CASENAME>.<variable_name>.<frequency>.nc
# Here <variable_name> and frequency are requested in the "varlist" part of 
# settings.json.

# The following command replaces the substrings "{DATA_DIR}", "{CASENAME}", etc.
# with the values of the corresponding environment variables:
input_path = "{DATADIR}/mon/{CASENAME}.{tas_var}.mon.nc".format(**os.environ)

# command to load the netcdf file
model_dataset = xr.open_dataset(input_path)
=======
# Command to load the netcdf file, from the path stored in the environment 
# variable "TAS_FILE" (see the settings.jsonc file).
model_dataset = xr.open_dataset(os.environ['TAS_FILE'])
>>>>>>> 15d43902


### 2) Loading observational data files: #######################################
#
# If your diagnostic uses any model-independent supporting data (eg. reference 
# or observational data) larger than a few kB of text, it should be provided via
# the observational data distribution instead of being included with the source
# code. This data can be in any format: the framework doesn't process it. The 
# environment variable OBS_DATA will be set to a path where the framework has
# copied a directory containing your supplied data.
#
# The following command replaces the substring "{OBS_DATA}" with the value of 
# the OBS_DATA environment variable.
input_path = "{OBS_DATA}/example_tas_means.nc".format(**os.environ)

# command to load the netcdf file
obs_dataset = xr.open_dataset(input_path)
obs_mean_tas = obs_dataset['mean_tas']


### 3) Doing computations: #####################################################
#
# Diagnostics in the framework are intended to work with native output from a
# variety of models. For this reason, variable names should not be hard-coded
# but instead set from environment variables. 
#
tas_var_name = os.environ["tas_var"]
# For safety, don't even assume that the time dimension of the input file is
# named "time":
time_coord_name = os.environ["time_dim"]

# The only computation done here: compute the time average of input data
tas_data = model_dataset[tas_var_name]
model_mean_tas = tas_data.mean(dim = time_coord_name)
# Note that we supplied the observational data as time averages, to save space
# and avoid having to repeat that calculation each time the diagnostic is run.

# Logging relevant debugging or progress information is a good idea. Anything
# your diagnostic prints to STDOUT will be saved to its own log file.
print("Computed time average of {tas_var} for {CASENAME}.".format(**os.environ))


### 4) Saving output data: #####################################################
#
# Diagnostics should write output data to disk to a) make relevant results 
# available to the user for further use or b) to pass large amounts of data
# between stages of a calculation run as different sub-scripts. Data can be in
# any format (as long as it's documented) and should be written to the 
# directory <WK_DIR>/model/netCDF (created by the framework).
#
out_path = "{WK_DIR}/model/netCDF/temp_means.nc".format(**os.environ)

# write out time averages as a netcdf file
model_mean_tas.to_netcdf(out_path)


### 5) Saving output plots: ####################################################
#
# Plots should be saved in EPS or PS format at <WK_DIR>/<model or obs>/PS 
# (created by the framework). Plots can be given any filename, but should have 
# the extension ".eps" or ".ps". To make the webpage output, the framework will 
# convert these to bitmaps with the same name but extension ".png".

# Define a python function to make the plot, since we'll be doing it twice and
# we don't want to repeat ourselves.
def plot_and_save_figure(model_or_obs, title_string, dataset):
    # initialize the plot
    plt.figure(figsize=(12,6))
    plot_axes = plt.subplot(1,1,1)
    # actually plot the data (makes a lat-lon colormap)
    dataset.plot(ax = plot_axes)
    plot_axes.set_title(title_string)
    # save the plot in the right location
    plot_path = "{WK_DIR}/{model_or_obs}/PS/example_{model_or_obs}_plot.eps".format(
        model_or_obs=model_or_obs, **os.environ
    )
    plt.savefig(plot_path, bbox_inches='tight')
# end of function

# set an informative title using info about the analysis set in env vars
title_string = "{CASENAME}: mean {tas_var} ({FIRSTYR}-{LASTYR})".format(**os.environ)
# Plot the model data:
plot_and_save_figure("model", title_string, model_mean_tas)

# Plot the observational data:
title_string = "Observations: mean {tas_var}".format(**os.environ)
plot_and_save_figure("obs", title_string, obs_mean_tas)


### 6) Cleaning up: ############################################################
#
# In addition to your language's normal housekeeping, don't forget to delete any
# temporary/scratch files you created in step 4).
#
model_dataset.close()
obs_dataset.close()
print("Another log message: finished successfully!")<|MERGE_RESOLUTION|>--- conflicted
+++ resolved
@@ -18,23 +18,9 @@
 
 ### 1) Loading model data files: ###############################################
 #
-<<<<<<< HEAD
-# The framework copies model data to a regular directory structure of the form
-# <DATADIR>/<frequency>/<CASENAME>.<variable_name>.<frequency>.nc
-# Here <variable_name> and frequency are requested in the "varlist" part of 
-# settings.json.
-
-# The following command replaces the substrings "{DATA_DIR}", "{CASENAME}", etc.
-# with the values of the corresponding environment variables:
-input_path = "{DATADIR}/mon/{CASENAME}.{tas_var}.mon.nc".format(**os.environ)
-
-# command to load the netcdf file
-model_dataset = xr.open_dataset(input_path)
-=======
 # Command to load the netcdf file, from the path stored in the environment 
 # variable "TAS_FILE" (see the settings.jsonc file).
 model_dataset = xr.open_dataset(os.environ['TAS_FILE'])
->>>>>>> 15d43902
 
 
 ### 2) Loading observational data files: #######################################
