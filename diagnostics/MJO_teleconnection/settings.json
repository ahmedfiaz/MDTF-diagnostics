// MJO teleconnection Diagnostic
//
// This requires daily-timescale precipitation rate(mm/day), OLR (w/m2), zonal
// wind (m/s) at 850 and 250-hPa levels and geopotential height(m) at 250-hPa.                    
// For further details see comments section of /MJO_teleconnection/mjo_teleconnection.py"
// Each variable should store in a single file.
// The codes are in NCL. 
//
// All text to the right of an unquoted "//" is a comment and ignored, as well
// as blank lines (JSONC quasi-standard.) JSON doesn't support line continuation
// in strings, so you'll want to turn word wrap on in your editor.
//
{
  "settings" : {
    "driver" : "mjo_teleconnection.py",
    "long_name" : "MJO teleconnection Diagnostic",
    "realm" : "atmos",
    "description": "MJO Teleconnections Diagnostics, see Henderson et al., J. Climate, vol 30, No. 12, 4567-4587, 2017", 
    "required_programs": ["python", "ncl"],
    "required_ncl_scripts": ["contributed", "gsn_code", "gsn_csm", "shea_util", "diagnostics_cam"]
  },
  //
  // USAGE varlist
  // var_name time-frequency [requirement]
  // - var_name: as found in src/fieldlist_*.json
  // - freq: mon (monthly), day, 6hr, 3hr, 1hr
  // - requirement = blank  (default = optional),
  //                 required (package cannot run without this)
  //                 required unless field_name field_name2 ...
  // - alternates:
  //
  // nb. if a variable is required at multiple time frequencies, list it 
  // separately for each one. Clearly the developer can just leave out 
  // optional files. However, it is always nice to get an upfront warning of
  // missing files.
  //
  "varlist" : [
    {
      "var_name" : "pr_var",
      "freq" : "day",
      "requirement" : "required"
    },{
      "var_name" : "rlut_var",
      "freq" : "day",
      "requirement" : "required"
    },{
      "var_name" : "u850_var",
      "freq" : "day",
<<<<<<< HEAD
      "requirement" : "required",
      "alternates" : ["ua_var"]
    },
    {
      "var_name" : "u250_var",
      "freq" : "day",
      "requirement" : "required",
      "alternates" : ["ua_var"]
    },
    {
=======
      "requirement" : "required"
    },{
      "var_name" : "u250_var",
      "freq" : "day",
      "requirement": "required"
    },{
>>>>>>> 2ede4a92
      "var_name": "z250_var",
      "freq": "day",
      "requirement": "required",
      "alternates" : ["zg_var"]
    }
  ]
}<|MERGE_RESOLUTION|>--- conflicted
+++ resolved
@@ -46,25 +46,14 @@
     },{
       "var_name" : "u850_var",
       "freq" : "day",
-<<<<<<< HEAD
       "requirement" : "required",
-      "alternates" : ["ua_var"]
-    },
-    {
+      "alternates" : ["u_var"]
+    },{
       "var_name" : "u250_var",
       "freq" : "day",
       "requirement" : "required",
-      "alternates" : ["ua_var"]
-    },
-    {
-=======
-      "requirement" : "required"
+      "alternates" : ["u_var"]
     },{
-      "var_name" : "u250_var",
-      "freq" : "day",
-      "requirement": "required"
-    },{
->>>>>>> 2ede4a92
       "var_name": "z250_var",
       "freq": "day",
       "requirement": "required",
