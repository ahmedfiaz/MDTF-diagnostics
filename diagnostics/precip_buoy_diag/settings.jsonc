// Convection Transition
//
// This requires sub-daily-timescale precipitation rate, air temperature, specific humidity, 
// and surface pressure (optional).
// For further documentation and user
// options, see comments in convective_transition_diag_v1r3.py.
// This also requires the following Python modules:
// os, glob, json, cython, xarray, scipy, matplotlib, networkx, warnings,
// numba.
// The code is in Python (3.7).
//
// All text to the right of an unquoted "//" is a comment and ignored, as well
// as blank lines (JSONC quasi-standard.) JSON doesn't support line continuation
// in strings, so you'll want to turn word wrap on in your editor.
//
{
	"settings": {
		"driver": "precip_buoy_diag.py",
		"long_name": "Precipitation Buoyancy Diagnostics",
		"convention" : "cmip",
		"description": "Precipitation Buoyancy Diagnostics",
		// threshold precipitation value to compute precipitating pdfs
		"pod_env_vars": { "PRECIP_THRESHOLD": "0.25", 
		// option to handle sigma co-ordinates. Change VERT_TYPE to "sigma"
		"VERT_TYPE" : "pres"},
		"runtime_requirements": {
			"python3": ["numpy", "scipy", "cython", "matplotlib", "xarray", "numba", "networkx"]
		}
	},
<<<<<<< HEAD
    "dimensions": {
        "lat": {
                 "standard_name": "latitude",
                 "units": "degrees_north",
                 "axis": "Y"
                },
        "lon": {
                 "standard_name": "longitude",
                 "units": "degrees_east",
                 "axis": "X"
               },
        "lev": {
                 "standard_name": "air_pressure",
                 "units": "hPa",
                 "positive": "down",
                 "axis": "Z"
                },
        "time": {"standard_name": "time"}
  },
	"varlist": {
	    "pr": {
			"standard_name": "precipitation_flux",
			"freq": "1hr",
			"realm": "atmos",
			"requirement": "required",
			"units": "kg m-2 s-1",
            "dimensions" : ["time", "lat", "lon"],
            "multi_file_ok" : true
		},
		"ta": {
			"standard_name": "air_temperature",
			"realm": "atmos",
			"freq": "1hr",
			"requirement": "required",
			"units": "K",
            "dimensions" : ["time", "lev", "lat", "lon"],
            "multi_file_ok" : true
		},
		"qa": {
			"standard_name": "specific_humidity",
		    "realm": "atmos",
			"freq": "1hr",
			"requirement": "required",
			"units": "kg/kg",
            "dimensions" : ["time", "lev", "lat", "lon"],
            "multi_file_ok" : true
		},
		"ps": {
			"standard_name": "surface_air_pressure",
			"realm": "atmos",
			"freq": "1hr",
			// this is optional only if height co-ordinates are on pressure levels
			// if height co-ordinates are sigma, then surface pressure is required.
			"requirement": "optional",
			"units": "Pa",
            "dimensions" : ["time", "lat", "lon"],
            "multi_file_ok" : true
		}
	}
=======
	"dimensions": {
   		       "lat": {"standard_name": "latitude"},
                       "lon": {"standard_name": "longitude"},
                       "lev": {
                               "standard_name": "air_pressure",
                               "positive": "down"
                              },
                       "time": {"standard_name": "time"}
                      },
	"varlist": {
		     "pr": {
                            "standard_name": "precipitation_flux",
			    "freq": "1hr",
			    "requirement": "required",
			    "units": "kg m-2 s-1",
                            "dimensions" : ["time", "lat", "lon"],
                            "multi_file_ok" : true
		           },
		   "ta": {
			   "standard_name": "air_temperature",
			   "freq": "1hr",
			   "requirement": "required",
			   "units": "K",
                           "dimensions" : ["time", "lev", "lat", "lon"],
                           "multi_file_ok" : true
		         },
		   "qa": {
			   "standard_name": "specific_humidity",
			   "freq": "1hr",
			   "requirement": "required",
			   "units": "kg/kg",
                           "dimensions" : ["time", "lev", "lat", "lon"],
                           "multi_file_ok" : true
		         },
		    "ps": {
			   "standard_name": "surface_air_pressure",
			   "freq": "1hr",
			   // this is optional only if height co-ordinates are on pressure levels
			   // if height co-ordinates are sigma, then surface pressure is required.
			  "requirement": "optional",
			  "units": "Pa",
                          "dimensions" : ["time", "lat", "lon"],
                          "multi_file_ok" : true
		         }
                     }
>>>>>>> ab2499dd
}<|MERGE_RESOLUTION|>--- conflicted
+++ resolved
@@ -27,7 +27,6 @@
 			"python3": ["numpy", "scipy", "cython", "matplotlib", "xarray", "numba", "networkx"]
 		}
 	},
-<<<<<<< HEAD
     "dimensions": {
         "lat": {
                  "standard_name": "latitude",
@@ -87,51 +86,4 @@
             "multi_file_ok" : true
 		}
 	}
-=======
-	"dimensions": {
-   		       "lat": {"standard_name": "latitude"},
-                       "lon": {"standard_name": "longitude"},
-                       "lev": {
-                               "standard_name": "air_pressure",
-                               "positive": "down"
-                              },
-                       "time": {"standard_name": "time"}
-                      },
-	"varlist": {
-		     "pr": {
-                            "standard_name": "precipitation_flux",
-			    "freq": "1hr",
-			    "requirement": "required",
-			    "units": "kg m-2 s-1",
-                            "dimensions" : ["time", "lat", "lon"],
-                            "multi_file_ok" : true
-		           },
-		   "ta": {
-			   "standard_name": "air_temperature",
-			   "freq": "1hr",
-			   "requirement": "required",
-			   "units": "K",
-                           "dimensions" : ["time", "lev", "lat", "lon"],
-                           "multi_file_ok" : true
-		         },
-		   "qa": {
-			   "standard_name": "specific_humidity",
-			   "freq": "1hr",
-			   "requirement": "required",
-			   "units": "kg/kg",
-                           "dimensions" : ["time", "lev", "lat", "lon"],
-                           "multi_file_ok" : true
-		         },
-		    "ps": {
-			   "standard_name": "surface_air_pressure",
-			   "freq": "1hr",
-			   // this is optional only if height co-ordinates are on pressure levels
-			   // if height co-ordinates are sigma, then surface pressure is required.
-			  "requirement": "optional",
-			  "units": "Pa",
-                          "dimensions" : ["time", "lat", "lon"],
-                          "multi_file_ok" : true
-		         }
-                     }
->>>>>>> ab2499dd
 }