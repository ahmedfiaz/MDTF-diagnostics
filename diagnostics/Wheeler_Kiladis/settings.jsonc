// Wheeler Kiladis plots
//
// see Wheeler and Kiladis, JAS, vol 56, 374-399, 1999
// This uses daily field of U200, U850, OMEGA500, OLR, PRECT to produce wave 
// spectra plots.
// Each variable should store in a single file. 
//
// All text to the right of an unquoted "//" is a comment and ignored, as well
// as blank lines (JSONC quasi-standard.) JSON doesn't support line continuation
// in strings, so you'll want to turn word wrap on in your editor.
//
{
  "settings" : {
    "driver" : "Wheeler_Kiladis.py",
    "long_name" : "Wheeler Kiladis plots",
    "realm" : "atmos",
    "description" : "Wavenumber-Frequency Power Spectra (Wheeler and Kiladis)",
    "runtime_requirements": {
<<<<<<< HEAD
      "python2": [],
      "ncl": ["contributed", "gsn_code", "gsn_csm", "diagnostics_cam"]
=======
      "python": [],
      "ncl": ["contributed", "gsn_code", "gsn_csm"]
>>>>>>> 2fdf1021
    }
  },
  //
  // USAGE varlist
  // var_name time-frequency [requirement]
  // - var_name: as found in src/fieldlist_*.json
  // - freq: mon (monthly), day, 6hr, 3hr, 1hr
  // - requirement = blank  (default = optional),
  //                 required (package cannot run without this)
  //                 required unless field_name field_name2 ...
  // - alternates:
  //
  // nb. if a variable is required at multiple time frequencies, list it 
  // separately for each one. Clearly the developer can just leave out 
  // optional files. However, it is always nice to get an upfront warning of
  // missing files.
  //
  "varlist" : [
    {
      "var_name" : "rlut_var",
      "freq" : "day",
      "requirement" : "required"
    },{
      "var_name" : "pr_var",
      "freq" : "day",
      "requirement" : "required"
    },{
      "var_name" : "omega500_var",
      "freq" : "day",
      "requirement" : "required",
      "alternates" : ["wap_var"]
    },{
      "var_name" : "u200_var",
      "freq" : "day",
      "requirement" : "required",
      "alternates" : ["u_var"]
    },{
      "var_name" : "u850_var",
      "freq" : "day",
      "requirement" : "required",
      "alternates" : ["u_var"]
    }
  ]
}<|MERGE_RESOLUTION|>--- conflicted
+++ resolved
@@ -16,13 +16,8 @@
     "realm" : "atmos",
     "description" : "Wavenumber-Frequency Power Spectra (Wheeler and Kiladis)",
     "runtime_requirements": {
-<<<<<<< HEAD
       "python2": [],
-      "ncl": ["contributed", "gsn_code", "gsn_csm", "diagnostics_cam"]
-=======
-      "python": [],
       "ncl": ["contributed", "gsn_code", "gsn_csm"]
->>>>>>> 2fdf1021
     }
   },
   //
